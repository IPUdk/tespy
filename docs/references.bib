@book{Baehr2016,
    doi = {10.1007/978-3-662-49568-1},
    year = {2016},
    publisher = {Springer Berlin Heidelberg},
    author = {Baehr, Hans Dieter and Kabelac. Stephan},
    title = {Thermodynamik}
}

@article{Bell2014,
    author = {Bell, Ian H. and Wronski, Jorrit and Quoilin, Sylvain and
        Lemort, Vincent},
    title = {Pure and Pseudo-pure Fluid Thermophysical Property Evaluation
        and the Open-Source Thermophysical Property Library CoolProp},
    journal = {Industrial \& Engineering Chemistry Research},
    volume = {53},
    number = {6},
    pages = {2498-2508},
    year = {2014},
    doi = {10.1021/ie4033999}
}

@book{Bswirth2012,
    doi = {10.1007/978-3-8348-8647-7},
    year = {2012},
    publisher = {Vieweg+Teubner Verlag},
    author = {B\"{o}swirth, Leopold and Bschorer, Sabine},
    title = {Technische Str\"{o}mungslehre}
}

@book{Epple2012,
    doi = {10.1007/978-3-7091-1182-6},
    year = {2012},
    publisher = {Springer Vienna},
    editor = {Epple, Bernd and Leithner, Reinhard and Linzer, Wladimir and
    Walter, Heimo},
    title = {Simulation von Kraftwerken und Feuerungen}
}

@misc{GasTurb2018,
    author = {GasTurb GmbH},
    title = {GasTurb 13: Design and Off-Design Performance of Gas Turbines},
    year = {2018}
}

@article{Herning1936,
    author = {Herning, Fritz and Zipperer, L},
    title = {Calculation of the Viscosity of Technical Gas Mixtures From the
        Viscosity of the Individual Gases},
    journal = {Gas-und Wasserfach},
    volume = {79},
    pages = {69-73},
    year = {1936}
}

@Inbook{Nirschl2018,
    author={Nirschl, Hermann},
    editor={Stephan, Peter
    and Mewes, Dieter
    and Kabelac, Stephan
    and Kind, Matthias
    and Schaber, Karlheinz
    and Wetzel, Thomas},
    title={Druckverlust in durchstr{\"o}mten Rohren},
    bookTitle={
        VDI-W{\"a}rmeatlas : Fachlicher Tr{\"a}ger VDI-Gesellschaft
        Verfahrenstechnik und Chemieingenieurwesen
    },
    year={2018},
    publisher={Springer Berlin Heidelberg},
    address={Berlin, Heidelberg},
    pages={1-8},
    doi={10.1007/978-3-662-52991-1_75-2}
}

@article{Plis2016,
    author = {Plis, Marcin and Rusinowski, Henryk},
    title = {Mathematical Modeling of an Axial Compressor in a Gas Turbine
        Cycle.},
    journal = {Journal of Power Technologies},
    volume = {96},
    number = {3},
    pages = {194-199},
    year = {2016}
}

@book{Quaschning2013,
    year = {2013},
    publisher = {Carl Hanser Verlag M\"{u}nchen},
    author = {Quaschning, Volker},
    title = {Regenerative Energiesysteme}
}

@book{Traupel2001,
    doi = {10.1007/978-3-642-17465-0},
    year = {2001},
    publisher = {Springer Berlin Heidelberg},
    author = {Walter Traupel},
    title = {Thermische Turbomaschinen}
}

@article{Janotte2014,
    doi = {10.1016/j.egypro.2014.03.012},
    year = {2014},
    publisher = {Elsevier {BV}},
    volume = {49},
    pages = {109--117},
    author = {
        Janotte, N. and Feckler, G. and K\"{o}tter, J. and Decker, S. and
        Herrmann, U. and Schmitz, M. and L\"{u}pfert, E.},
    title = {
        Dynamic Performance Evaluation of the {HelioTrough}{\textregistered}
        Collector Demonstration Loop{\textendash}Towards a New Benchmark in
        Parabolic Trough Qualification},
    journal = {Energy Procedia}
}

@article{Biscani2020,
    doi = {10.21105/joss.02338},
    year = {2020},
    publisher = {The Open Journal},
    volume = {5},
    number = {53},
    pages = {2338},
    author = {Francesco Biscani and Dario Izzo},
    title = {A parallel global multiobjective framework for optimization: pagmo},
    journal = {Journal of Open Source Software}
}

@article{Witte2020,
    doi = {10.21105/joss.02178},
    year = {2020},
    publisher = {The Open Journal},
    volume = {5},
    number = {49},
    pages = {2178},
    author = {Francesco Witte and Ilja Tuschy},
    title = {{TESPy}: {T}hermal {E}ngineering {S}ystems in {P}ython},
    journal = {Journal of Open Source Software}
}

<<<<<<< HEAD
@book{Lorenzen2014,
    doi = {20.500.12738/6561},
    author = {Peter Lorenzen},
    title = {Das W{\"a}rmenetz als Speicher im Smart Grid: Betriebsf{\"u}hrung
        eines W{\"a}rmenetzesin Kombination mit einem stromgef{\"u}hrten
        Heizkraftwerk},
    year = {2014},
    publisher = {Hochschule für angewandte Wissenschaften Hamburg}
=======
@article{Tsatsaronis2007,
    title = {Definitions and nomenclature in exergy analysis and exergoeconomics},
    journal = {Energy},
    volume = {32},
    number = {4},
    pages = {249 - 253},
    year = {2007},
    issn = {0360-5442},
    doi = {10.1016/j.energy.2006.07.002},
    author = {George Tsatsaronis}
}

@book{Zahoransky2019,
  doi = {10.1007/978-3-658-21847-8},
  year = {2019},
  publisher = {Springer Fachmedien Wiesbaden},
  editor = {Richard Zahoransky},
  title = {Energietechnik}
}

@book {Tuschy2001,
  author = {Ilja Tuschy},
  title = {Thermische Hybridkraftwerke zur Krafterzeugung aus Niedertemperaturwärme},
  publisher = {VDI-Verlag},
  year = {2001},
  booktitle = {Fortschritt-Berichte VDI; Reihe 6, Energietechnik; 465},
  address = {Düsseldorf}
>>>>>>> 211c7115
}<|MERGE_RESOLUTION|>--- conflicted
+++ resolved
@@ -138,7 +138,6 @@
     journal = {Journal of Open Source Software}
 }
 
-<<<<<<< HEAD
 @book{Lorenzen2014,
     doi = {20.500.12738/6561},
     author = {Peter Lorenzen},
@@ -147,7 +146,7 @@
         Heizkraftwerk},
     year = {2014},
     publisher = {Hochschule für angewandte Wissenschaften Hamburg}
-=======
+
 @article{Tsatsaronis2007,
     title = {Definitions and nomenclature in exergy analysis and exergoeconomics},
     journal = {Energy},
@@ -169,11 +168,10 @@
 }
 
 @book {Tuschy2001,
-  author = {Ilja Tuschy},
-  title = {Thermische Hybridkraftwerke zur Krafterzeugung aus Niedertemperaturwärme},
-  publisher = {VDI-Verlag},
-  year = {2001},
-  booktitle = {Fortschritt-Berichte VDI; Reihe 6, Energietechnik; 465},
-  address = {Düsseldorf}
->>>>>>> 211c7115
+    author = {Ilja Tuschy},
+    title = {Thermische Hybridkraftwerke zur Krafterzeugung aus Niedertemperaturwärme},
+    publisher = {VDI-Verlag},
+    year = {2001},
+    booktitle = {Fortschritt-Berichte VDI; Reihe 6, Energietechnik; 465},
+    address = {Düsseldorf}
 }