--- conflicted
+++ resolved
@@ -43,18 +43,12 @@
 
 def nested_OrderedDict(dictionary):
     """Create a nested OrderedDict from a nested dict.
-<<<<<<< HEAD
-
-=======
->>>>>>> 4ef20def
+
     Parameters
     ----------
     dictionary : dict
         Nested dict.
-<<<<<<< HEAD
-
-=======
->>>>>>> 4ef20def
+
     Returns
     -------
     dictionary : collections.OrderedDict
