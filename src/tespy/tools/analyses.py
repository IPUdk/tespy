--- conflicted
+++ resolved
@@ -331,7 +331,7 @@
                 conn.ex_physical, conn.ex_therm, conn.ex_mech,
                 conn.Ex_physical, conn.Ex_therm, conn.Ex_mech,
                 conn.ex_chemical, conn.Ex_chemical]
-        
+
 
         self.sankey_data = {}
         for label in self.reserved_fkt_groups:
@@ -358,9 +358,8 @@
                # print(cp)
                 self.sankey_data[cp.fkt_group] = pd.DataFrame(
                     columns=['value', 'cat'], dtype='object')
-                
+
             self.evaluate_busses(cp)
-<<<<<<< HEAD
 
         # create a table that includes exergy destruction attributed to the
         # components
@@ -386,9 +385,6 @@
         )
 
         # calculate network results
-=======
-       
->>>>>>> 0795f7b1
         self.network_data.loc['E_D'] = (
             self.component_data['E_D'].sum() + self.bus_data['E_D'].sum())
         self.network_data.loc['E_F'] = abs(self.network_data.loc['E_F'])
@@ -399,7 +395,7 @@
 
         # calculate exergy destruction ratios for components/busses
         E_F = self.network_data.loc['E_F']
-       
+
         E_D = self.network_data.loc['E_D']
 
         for d in [self.component_data, self.bus_data, self.aggregation_data]:
@@ -544,7 +540,7 @@
         # create overview of component groups
             self.group_data = pd.DataFrame(
             columns=['E_in', 'E_out', 'E_D'], dtype='float64')
-        
+
         for fkt_group in self.component_data['group'].unique():
             self.group_data.loc[fkt_group, 'E_in'] = (
                 self.calculate_group_input_value(fkt_group))
@@ -575,7 +571,7 @@
                 inputs += [fkt_group]
             if len(inputs) > 1:
                 return inputs
-        
+
         return inputs
 
     def remove_transit_groups(self, group_data):
@@ -596,10 +592,10 @@
             print(source_groups)
             print(group_data[fkt_group])
             if len(source_groups) == 1 and len(group_data[fkt_group]) == 1:
-                
+
                 source_group = source_groups[0]
                 target_group = group_data[fkt_group].index[0]
-                
+
                 target_value = group_data[fkt_group].loc[target_group]
                 if target_group in group_data[source_group].index:
                     group_data[source_group].loc[target_group, 'value'] += target_value['value']
@@ -651,7 +647,7 @@
             diagram.
         """
         group_data = self.sankey_data.copy()
-       
+
         for fkt_group, data in self.sankey_data.items():
             group_data[fkt_group] = group_data[fkt_group][
                 data['value'].abs() >= display_thresold]
@@ -676,12 +672,12 @@
                     'nodes: "' + '", "'.join(missing) + '".')
                 logging.error(msg)
                 raise ValueError(msg)
-                
+
         num_fluids = len(self.nw.fluids)
-        num_colors = 4 + num_fluids + len(self.internal_busses) 
-        if num_fluids > 1: 
+        num_colors = 4 + num_fluids + len(self.internal_busses)
+        if num_fluids > 1:
             num_colors += 1
-        
+
         cmap = cm.get_cmap('Set1')(np.linspace(0.0, 1.0, num_colors + 1))
         cmap[:, 0:3] *= 255
         cmap[:, 3] *= 0.75
