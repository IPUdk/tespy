# -*- coding: utf-8

"""
.. module:: networks
    :synopsis: contains logic of the network

.. moduleauthor:: Francesco Witte <francesco.witte@hs-flensburg.de>
"""

import math

import pandas as pd
import ast
from tabulate import tabulate

import numpy as np
from numpy.linalg import inv
from numpy.linalg import norm

from tespy.components import components as cmp
from tespy import connections as con
from tespy.tools import helpers as hlp

import collections

import time
import os
from CoolProp.CoolProp import PropsSI as CPPSI

import logging


class network:
    r"""
    Class component is the base class of all TESPy components.

    Parameters
    ----------
    fluids : list
        A list of all fluids within the network container.

    m_unit : str
        Specify the unit for mass flow: 'kg / s', 't / h'.

    v_unit : str
        Specify the unit for volumetric flow: 'm3 / s', 'm3 / h', 'l / s',
        'l / h'.

    p_unit : str
        Specify the unit for pressure: 'Pa', 'psi', 'bar', 'MPa'.

    h_unit : str
        Specify the unit for mass flow: 'J / kg', 'kJ / kg', 'MJ / kg'.

    T_unit : str
        Specify the unit for mass flow: 'K', 'C', 'F'.

    p_range : list
        List with minimum and maximum values for pressure value range.

    h_range : list
        List with minimum and maximum values for enthalpy value range.

    T_range : list
        List with minimum and maximum values for temperature value range.

    Note
    ----
    Unit specification is optional: If not specified the SI unit (first
    element in above lists) will be applied!

    Range specification is optional, too. The value range is used to stabilise
    the newton algorith. For more information see the "getting started" section
    in the online-documentation.

    Printoptions can be specified with the
    :func:`tespy.networks.network.set_printoptions`-method, see example.

    Example
    -------
    Basic example for a setting up a tespy.networks.network object. Specifying
    the fluids is mandatory! Unit systems, fluid property range and printlevel
    are optional.

    Standard value for printoptions print_level is info. You can modify this
    with the :func:`tespy.networks.network.set_printoptions`-method by
    specifying a print_level, or specifying the printout manually.

    >>> from tespy import nwk
    >>> fluid_list = ['water', 'air', 'R134a']
    >>> mynetwork = nwk.network(fluids=fluid_list, p_unit='bar', T_unit='C')
    >>> mynetwork.set_attr(p_range=[1, 10])
    >>> type(mynetwork)
    <class 'tespy.networks.network'>
    >>> mynetwork.set_printoptions(print_level='none')
    >>> mynetwork.iterinfo
    False
    >>> mynetwork.set_printoptions(print_level='info')
    >>> mynetwork.iterinfo
    True
    >>> mynetwork.set_printoptions(print_level='none')
    >>> mynetwork.set_printoptions(iterinfo=True)
    >>> mynetwork.iterinfo
    True
    """

    def __init__(self, fluids, **kwargs):

        # initialisation of basic properties
        self.checked = False
        # connection dataframe
        self.conns = pd.DataFrame(columns=['s', 's_id', 't', 't_id'])
        # list for busses
        self.busses = collections.OrderedDict()

        # fluid list and constants
        if isinstance(fluids, list):
                self.fluids = sorted(fluids)
        else:
            msg = ('Please provide a list containing the network\'s fluids on
                   creation.')
            logging.error(msg)
            raise TypeError(msg)

        msg = 'Network fluids are: '
        for f in self.fluids:
            msg += f + ', '
            if 'INCOMP::' in f:
                # molar mass and gas constant not available for incompressibles
                hlp.molar_masses[f] = 1
                hlp.gas_constants[f] = 1

            elif 'TESPy::' not in f:
                # calculating molar masses/gas constants for network's fluids
                # tespy_fluid molar mass/gas constant are added on lut creation
                hlp.molar_masses[f] = CPPSI('M', f)
                hlp.gas_constants[f] = CPPSI('GAS_CONSTANT', f)

        msg = msg[:-2] + '.'
        logging.debug(msg)

        # initialise fluid property memorisation function for this network
        hlp.memorise.add_fluids(self.fluids)

        # available unit systems
        # mass flow
        self.m = {
            'kg / s': 1,
            't / h': 3.6
        }
        # pressure
        self.p = {
            'Pa': 1,
            'psi': 6.8948e3,
            'bar': 1e5,
            'MPa': 1e6
        }
        # enthalpy
        self.h = {
            'J / kg': 1,
            'kJ / kg': 1e3,
            'MJ / kg': 1e6
        }
        # temperature
        self.T = {
            'C': [273.15, 1],
            'F': [459.67, 5 / 9],
            'K': [0, 1]
        }
        # volumetric flow
        self.v = {
            'm3 / s': 1,
            'l / s': 1e-3,
            'm3 / h': 1 / 3600,
            'l / h': 1 / 3.6
        }
        # SI unit specification
        self.SI_units = {
              'm': 'kg / s',
              'p': 'Pa',
              'h': 'J / kg',
              'T': 'K',
              'v': 'm3 / s'
              }

        # processing printoptions
        self.print_level = 'info'
        self.set_printoptions()

        # standard unit set
        self.m_unit = self.SI_units['m']
        self.p_unit = self.SI_units['p']
        self.h_unit = self.SI_units['h']
        self.T_unit = self.SI_units['T']
        self.v_unit = self.SI_units['v']

        # generic value range
        self.m_range_SI = np.array([-1e12, 1e12])
        self.p_range_SI = np.array([2e2, 300e5])
        self.h_range_SI = np.array([1e3, 7e6])
        self.T_range_SI = np.array([273.16, 1773.15])

        # add attributes from kwargs
        for key in kwargs:
            if key in self.attr():
                self.__dict__.update({key: kwargs[key]})

        self.set_attr(**kwargs)

    def set_attr(self, **kwargs):
        r"""
        Sets, resets or unsets attributes of a network for provided keyword
        arguments.

        Parameters
        ----------
        m_unit : str
            Specify the unit for mass flow: 'kg / s', 't / h'.

        v_unit : str
            Specify the unit for volumetric flow: 'm3 / s', 'm3 / h', 'l / s',
            'l / h'.

        p_unit : str
            Specify the unit for pressure: 'Pa', 'psi', 'bar', 'MPa'.

        h_unit : str
            Specify the unit for enthalpy: 'J / kg', 'kJ / kg', 'MJ / kg'.

        T_unit : str
            Specify the unit for temperature: 'K', 'C', 'F'.

        m_range : list
            List with minimum and maximum values for mass flow value range.

        p_range : list
            List with minimum and maximum values for pressure value range.

        h_range : list
            List with minimum and maximum values for enthalpy value range.

        T_range : list
            List with minimum and maximum values for temperature value range.

        Note
        ----
        Use the :func:`tespy.networks.network.set_printoptions` method for
        adjusting iterinfo printouts.
        """
        # add attributes from kwargs
        for key in kwargs:
            if key in self.attr():
                self.__dict__.update({key: kwargs[key]})

        # unit sets
        if self.m_unit not in self.m.keys():
            msg = ('Allowed units for mass flow are: ' + str(self.m.keys()))
            self.m_unit = self.SI_units['m']
            logging.error(msg)
            raise ValueError(msg)

        if self.p_unit not in self.p.keys():
            msg = ('Allowed units for pressure are: ' + str(self.p.keys()))
            self.p_unit = self.SI_units['p']
            logging.error(msg)
            raise ValueError(msg)

        if self.h_unit not in self.h.keys():
            msg = ('Allowed units for enthalpy are: ' + str(self.h.keys()))
            self.h_unit = self.SI_units['h']
            logging.error(msg)
            raise ValueError(msg)

        if self.T_unit not in self.T.keys():
            msg = ('Allowed units for temperature are: ' + str(self.T.keys()))
            self.T_unit = self.SI_units['T']
            logging.error(msg)
            raise ValueError(msg)

        if self.v_unit not in self.v.keys():
            msg = ('Allowed units for volumetric flow are: ' +
                   str(self.v.keys()))
            self.v_unit = self.SI_units['v']
            logging.error(msg)
            raise ValueError(msg)

        msg = ('Unit specifications: '
               'mass flow: ' + self.m_unit + ', ' +
               'pressure: ' + self.p_unit + ', ' +
               'enthalpy: ' + self.h_unit + ', ' +
               'temperature: ' + self.T_unit + ', ' +
               'volumetric flow: ' + self.v_unit + '.')
        logging.debug(msg)

        # value ranges
        if 'm_range' in kwargs.keys():
            if not isinstance(kwargs['m_range'], list):
                msg = ('Specify the value range as list: [m_min, m_max]')
                logging.error(msg)
                raise TypeError(msg)
            else:
                self.m_range_SI = (np.array(kwargs['m_range']) *
                                   self.m[self.m_unit])
        else:
            self.m_range = self.m_range_SI / self.m[self.m_unit]

        msg = ('Setting pressure range, min: ' + str(self.m_range_SI[0]) +
               ' ' + self.SI_units['m'] + ', max: ' + str(self.m_range_SI[1]) +
               ' ' + self.SI_units['m'] + '.')
        logging.debug(msg)

        if 'p_range' in kwargs.keys():
            if not isinstance(kwargs['p_range'], list):
                msg = ('Specify the value range as list: [p_min, p_max]')
                logging.error(msg)
                raise TypeError(msg)
            else:
                self.p_range_SI = (np.array(kwargs['p_range']) *
                                   self.p[self.p_unit])
        else:
            self.p_range = self.p_range_SI / self.p[self.p_unit]

        msg = ('Setting pressure range, min: ' + str(self.p_range_SI[0]) +
               ' ' + self.SI_units['p'] + ', max: ' + str(self.p_range_SI[1]) +
               ' ' + self.SI_units['p'] + '.')
        logging.debug(msg)

        if 'h_range' in kwargs.keys():
            if not isinstance(kwargs['h_range'], list):
                msg = ('Specify the value range as list: [h_min, h_max]')
                logging.error(msg)
                raise TypeError(msg)
            else:
                self.h_range_SI = (np.array(kwargs['h_range']) *
                                   self.h[self.h_unit])
        else:
            self.h_range = self.h_range_SI / self.h[self.h_unit]

        msg = ('Setting enthalpy range, min: ' + str(self.h_range_SI[0]) +
               ' ' + self.SI_units['h'] + ', max: ' + str(self.h_range_SI[1]) +
               ' ' + self.SI_units['h'] + '.')
        logging.debug(msg)

        if 'T_range' in kwargs.keys():
            if not isinstance(kwargs['T_range'], list):
                msg = ('Specify the value range as list: [T_min, T_max]')
                logging.error(msg)
                raise TypeError(msg)
            else:
                self.T_range_SI = ((np.array(kwargs['T_range']) +
                                    self.T[self.T_unit][0]) *
                                   self.T[self.T_unit][1])
        else:
            self.T_range = (self.T_range_SI / self.T[self.T_unit][1] -
                            self.T[self.T_unit][0])

        msg = ('Setting temperature range, min: ' + str(self.T_range_SI[0]) +
               ' ' + self.SI_units['T'] + ', max: ' + str(self.T_range_SI[1]) +
               ' ' + self.SI_units['T'] + '.')
        logging.debug(msg)

        for f in self.fluids:
            if 'TESPy::' in f:
                hlp.memorise.vrange[f][0] = self.p_range_SI[0]
                hlp.memorise.vrange[f][1] = self.p_range_SI[1]
                hlp.memorise.vrange[f][2] = self.T_range_SI[0]
                hlp.memorise.vrange[f][3] = self.T_range_SI[1]

    def get_attr(self, key):
        r"""
        Get the value of a networks attribute.

        Parameters
        ----------
        key : str
            The attribute you want to retrieve.

        Returns
        -------
        out :
            Specified attribute.
        """
        if key in self.__dict__:
            return self.__dict__[key]
        else:
            msg = 'Network has no attribute \"' + str(key) + '\".'
            logging.error(msg)
            raise KeyError(msg)

    def attr(self):
        return ['m_unit', 'p_unit', 'h_unit', 'T_unit', 'v_unit',
                'p_range', 'h_range', 'T_range']

    def set_printoptions(self, **kwargs):
        r"""
        Specification of printouts for tespy.networks.network object.

        Parameters
        ----------
        print_level : str
            Select the print level:

            - 'info': all printouts.
            - 'none': no printouts

        iterinfo : boolean
            Printouts of iteration information in solving process.
        """
        self.print_level = kwargs.get('print_level', self.print_level)

        if self.print_level == 'info':
            self.iterinfo = True

        elif self.print_level == 'none':
            self.iterinfo = False
        else:
            msg = ('Available print leves are: \'info\' and \'none\'.')
            logging.error(msg)
            raise ValueError(msg)

        self.iterinfo = kwargs.get('iterinfo', self.iterinfo)

    def add_subsys(self, *args):
        r"""
        Adds one or more subsystem to the network.

        Parameters
        ----------
        c : tespy.components.subsystems.subsystem
            The subsystem to be added to the network, subsystem objects si
            :code:`network.add_subsys(s1, s2, s3, ...)`.
        """
        for subsys in args:
            for c in subsys.conns:
                self.add_conns(c)

    def add_nwks(self, *args):
        """
        adds connections from another network

        :param args: network objects si :code:`add_subsys(s1, s2, s3, ...)`
        :type args: tespy.networks.network
        :returns: no return value
        """
        for nw in args:
            for c in nw.conns.index:
                self.add_conns(c)

    def add_conns(self, *args):
        r"""
        Adds one or more connections to the network.

        Parameters
        ----------
        c : tespy.connections.connection
            The connection to be added to the network, connections objects ci
            :code:`add_conns(c1, c2, c3, ...)`.
        """
        for c in args:
            if not isinstance(c, con.connection):
                msg = ('Must provide tespy.connections.connection objects as '
                       'parameters.')
                logging.error(msg)
                raise TypeError(msg)

            self.conns.loc[c] = [c.s, c.s_id, c.t, c.t_id]
            msg = ('Added connection ' + c.s.label + ' (' + c.s_id + ') -> ' +
                   c.t.label + ' (' + c.t_id + ') to network.')
            logging.debug(msg)
            # set status "checked" to false, if conneciton is added to network.
            self.checked = False

    def del_conns(self, *args):
        """
        Removes one or more connections from the network.

        Parameters
        ----------
        c : tespy.connections.connection
            The connection to be removed from the network, connections objects
            ci :code:`del_conns(c1, c2, c3, ...)`.
        """
        for c in args:
            self.conns = self.conns.drop(c)
            msg = ('Deleted connection ' + c.s.label + ' (' + c.s_id +
                   ') -> ' + c.t.label + ' (' + c.t_id + ') from network.')
            logging.debug(msg)
        # set status "checked" to false, if conneciton is deleted from network.
        self.checked = False

    def check_conns(self):
        r"""
        Checks the networks connections for multiple usage of inlets or outlets
        of components.
        """
        dub = self.conns.loc[
                self.conns.duplicated(['s', 's_id']) == True].index
        for c in dub:
            msg = ('The source ' + str(c.s.label) + ' (' + str(c.s_id) +
                   ') is attached to more than one connection. Please check '
                   'your network.')
            logging.error(msg)
            raise hlp.TESPyNetworkError(msg)

        dub = self.conns.loc[
                self.conns.duplicated(['t', 't_id']) == True].index
        for c in dub:
            msg = ('The target ' + str(c.t.label) + ' (' + str(c.t_id) +
                   ') is attached to more than one connection. Please check '
                   'your network.')
            logging.error(msg)
            raise hlp.TESPyNetworkError(msg)

    def add_busses(self, *args):
        r"""
        Adds one or more busses to the network.

        Parameters
        ----------
        b : tespy.connections.bus
            The bus to be added to the network, bus objects bi
            :code:`add_busses(b1, b2, b3, ...)`.
        """
        for b in args:
            if self.check_busses(b):
                self.busses[b.label] = b
                msg = 'Added bus ' + b.label + ' to network.'
                logging.debug(msg)

    def del_busses(self, *args):
        r"""
        Removes one or more busses from the network.

        Parameters
        ----------
        b : tespy.connections.bus
            The bus to be removed from the network, bus objects bi
            :code:`add_busses(b1, b2, b3, ...)`.
        """
        for b in args:
            if b in self.busses.values():
                del self.busses[b.label]
                msg = 'Deleted bus ' + b.label + ' from network.'
                logging.debug(msg)

    def check_busses(self, b):
        r"""
        Checks the busses to be added for type, duplicates and identical
        labels.

        Parameters
        ----------
        b : tespy.connections.bus
            The bus to be checked.
        """
        if isinstance(b, con.bus):
            if len(self.busses) > 0:
                if b in self.busses.values():
                    msg = ('Network contains the bus ' + b.label + ' (' +
                           str(b) + ') already.')
                    logging.error(msg)
                    raise hlp.TESPyNetworkError(msg)
                elif b.label in self.busses.keys():
                    msg = ('Network already has a bus with the name ' +
                           b.label + '.')
                    logging.error(msg)
                    raise hlp.TESPyNetworkError(msg)
                else:
                    return True
            else:
                return True
        else:
            msg = 'Only objects of type bus are allowed in *args.'
            logging.error(msg)
            raise TypeError(msg)

    def check_network(self):
        r"""
        Checks if all components are connected properly within the network.
        """
        self.check_conns()
        # get unique components in connections dataframe
        comps = pd.unique(self.conns[['s', 't']].values.ravel())
        # build the dataframe for components
        self.init_components(comps)
        # count number of incoming and outgoing connections and compare to
        # expected values
        for comp in self.comps.index:
            num_o = (self.conns[['s', 't']] == comp).sum().s
            num_i = (self.conns[['s', 't']] == comp).sum().t
            if num_o != comp.num_o:
                msg = (comp.label + ' is missing ' + str(comp.num_o - num_o) +
                       ' outgoing connections. Make sure all outlets are '
                       ' connected and all connections have been added to the '
                       'network.')
                logging.error(msg)
                # raise an error in case network check is unsuccesful
                raise hlp.TESPyNetworkError(msg)
            elif num_i != comp.num_i:
                msg = (comp.label + ' is missing ' + str(comp.num_i - num_i) +
                       ' incoming connections. Make sure all inlets are '
                       ' connected and all connections have been added to the '
                       'network.')
                logging.error(msg)
                # raise an error in case network check is unsuccesful
                raise hlp.TESPyNetworkError(msg)

        # network checked
        self.checked = True
        msg = 'Networkcheck successful.'
        logging.info(msg)

    def init_components(self, comps):
        r"""
        Sets up a dataframe for the network's components and checks, if all
        components have unique labels.

        Note
        ----
        The dataframe for the components is derived from the network's
        connections. Thus it does not hold any additional information, the
        dataframe is used to simplify the code, only.
        """
        self.comps = pd.DataFrame(index=comps, columns=['i', 'o'])

        labels = []
        for comp in self.comps.index:
            # get for incoming and outgoing connections of a component
            s = self.conns[self.conns.s == comp]
            s = s.s_id.sort_values().index
            t = self.conns[self.conns.t == comp]
            t = t.t_id.sort_values().index
            self.comps.loc[comp] = [t, s]
            # save the incoming and outgoing as well as the number of
            # connections as component attribute
            comp.inl = t.tolist()
            comp.outl = s.tolist()
            comp.num_i = len(comp.inlets())
            comp.num_o = len(comp.outlets())
            labels += [comp.label]

        # check for duplicates in the component labels
        if len(labels) != len(list(set(labels))):
            duplicates = [item for item, count in
                          collections.Counter(labels).items() if count > 1]
            msg = ('All Components must have unique labels, duplicates are: '
                   + str(duplicates) + '.')
            logging.error(msg)
            raise hlp.TESPyNetworkError(msg)

    def initialise(self):
        r"""
        Initilialises the network depending on calclation mode.

        Design

            - Generic fluid composition and fluid property initialisation.
            - Starting values from initialisation path if provided.

        Offdesign

            - Check offdesign path specification.
            - Set component and connection design point properties.
            - Switch from design/offdesign parameter specification.
        """
        if len(self.conns) == 0:
            msg = ('No connections have been added to the network, please '
                   'make sure to add your connections with the '
                   '.add_conns() method.')
            logging.error(msg)
            raise hlp.TESPyNetworkError(msg)

        if len(self.fluids) == 0:
            msg = ('Network has no fluids, please specify a list with fluids '
                   'on network creation.')
            logging.error(msg)
            raise hlp.TESPyNetworkError(msg)

        if self.mode == 'offdesign':
            if self.design_path is None:
                # must provide design_path
                msg = ('Please provide \'design_path\' for every offdesign '
                       'calculation.')
                logging.error(msg)
                raise hlp.TESPyNetworkError(msg)
            else:
                # load design case
                self.init_offdesign()
        else:
            # load design case
            self.init_design()

        msg = 'Network initialised.'
        logging.info(msg)

    def init_design(self):
        r"""
        Design initialisation.

            - Unset component attributes design values.
            - Unset connection design values.
            - Unset bus design values.
        """
        # connections
        for c in self.conns.index:
            # unset all design values
            c.m.design = np.nan
            c.p.design = np.nan
            c.h.design = np.nan
            c.fluid.design = collections.OrderedDict()

        # unset design values for busses
        for b in self.busses.values():
            for cp in b.comps.index:
                b.comps.loc[cp].P_ref = np.nan

        series = pd.Series()
        # switch components to design mode
        for cp in self.comps.index:
            cp.set_parameters(self.mode, series)
            cp.comp_init(self)

            for var in cp.design:
                cp.get_attr(var).set_attr(is_set=True)
            for var in cp.offdesign:
                cp.get_attr(var).set_attr(is_set=False)

        # switch connections to design mode
        for c in self.conns.index:
            for var in c.design:
                c.get_attr(var).set_attr(val_set=True)

            for var in c.offdesign:
                c.get_attr(var).set_attr(val_set=False)

        # generic fluid initialisation
        self.init_fluids()
        # generic fluid property initialisation
        self.init_properties()

        if self.init_path is not None:
            self.init_csv()

    def init_offdesign(self):
        r"""
        Offdesign initialisation from results files in :code:`design_path`.

            - Set component attributes design values.
            - Set connection design values.
            - Set bus design values.
            - Switch components and connections from design to offdesign mode.

        Note
        ----
        **components**

        If :code:`cp.mode == 'auto'` all parameters stated in the component's
        attribute :code:`cp.design` will be unset and all parameters stated in
        the component's attribute :code:`cp.offdesign` will be set instead.

        The auto-switch can be deactivated by using
        :code:`your_component.set_attr(mode='man')`

        **connections**

        All parameters given in the connection's attribute :code:`c.design`
        will be unset and all parameters stated in the connections's attribute
        :code:`cp.offdesign` will be set instead.
        """
        not_required = ['source', 'sink', 'node', 'merge', 'splitter',
                        'separator', 'drum', 'subsys_interface']
        cp_sort = self.comps.copy()
        # component type
        cp_sort['cp'] = cp_sort.apply(network.get_class_base, axis=1)
<<<<<<< HEAD
        cp_sort['label'] = cp_sort.apply(
                network.get_props, axis=1, args=('label',)
                )
=======
        cp_sort['label'] = cp_sort.apply(network.get_props, axis=1,
                                         args=('label',))
>>>>>>> 26540fcc
        cp_sort['comp'] = cp_sort.index
        cp_sort.set_index('label', inplace=True)
        for c in cp_sort.cp.unique():
            if c not in not_required:
<<<<<<< HEAD
                path = hlp.modify_path_os(
                        self.design_path + '/comps/' + c + '.csv'
                        )

                msg = ('Reading design point information for components of '
                       'type ' + c + ' from path ' + path + '.')
                logging.debug(msg)
                df = pd.read_csv(
                        path, sep=';', decimal='.', converters={
                                'busses': ast.literal_eval,
                                'bus_P_ref': ast.literal_eval
                                }
                        )
                df.set_index('label', inplace=True)
                for c_label in df.index:
                    comp = cp_sort.loc[c_label].comp
                    if comp.design_path is None:
                        d = df
                    else:
                        path_c = hlp.modify_path_os(
                                comp.design_path + '/comps/' + c + '.csv'
                                )
                        d = pd.read_csv(
                                path_c, sep=';', decimal='.', converters={
                                        'busses': ast.literal_eval,
                                        'bus_P_ref': ast.literal_eval
                                        }
                                )
                        d.set_index('label', inplace=True)

                    comp.set_parameters(self.mode, d.loc[c_label])

=======
                path = hlp.modify_path_os(self.design_path +
                                          '/comps/' + c + '.csv')

                msg = ('Reading design point information for components of '
                       'type ' +  c + ' from path ' + path + '.')
                logging.debug(msg)
                comps = pd.read_csv(path, sep=';', decimal='.',
                                    converters={'busses': ast.literal_eval,
                                                'bus_P_ref': ast.literal_eval})
                comps.set_index('label', inplace=True)
                for c in comps.index:
                    cp_sort.loc[c].comp.set_parameters(self.mode, comps.loc[c])
>>>>>>> 26540fcc
                    i = 0
                    for b in d.loc[c_label].busses:
                        bus = self.busses[b].comps
                        component = cp_sort.loc[c_label].comp
                        bus.loc[component].P_ref = d.loc[c_label].bus_P_ref[i]
                        i += 1

        # connections
        path = hlp.modify_path_os(self.design_path + '/conn.csv')
        df = pd.read_csv(path, index_col=0, delimiter=';', decimal='.')
        msg = ('Reading design point information for connections from path ' +
               path + '.')
        logging.debug(msg)
        for c in self.conns.index:
<<<<<<< HEAD
            if c.design_path is None:
                # match connection (source, source_id, target, target_id) on
                # connection objects of design file
                conn = (df.loc[df['s'].isin([c.s.label]) &
                               df['t'].isin([c.t.label]) &
                               df['s_id'].isin([c.s_id]) &
                               df['t_id'].isin([c.t_id])])
                d = df

            else:
                path_c = hlp.modify_path_os(c.design_path + '/conn.csv')
                msg = ('Reading design point information for connection ' +
                       c.s.label + ':' + c.s_id + ' -> ' +
                       c.t.label + ':' + c.t_id + ' from path ' + path_c + '.')
                logging.debug(msg)
                d = pd.read_csv(
                        path_c, index_col=0, delimiter=';', decimal='.'
                        )
                # match connection (source, source_id, target, target_id) on
                # connection objects of design file
                conn = (d.loc[df['s'].isin([c.s.label]) &
                              d['t'].isin([c.t.label]) &
                              d['s_id'].isin([c.s_id]) &
                              d['t_id'].isin([c.t_id])])

=======
            # match connection (source, source_id, target, target_id) on
            # connection objects of design file
            conn = (df.loc[df['s'].isin([c.s.label]) &
                           df['t'].isin([c.t.label]) &
                           df['s_id'].isin([c.s_id]) &
                           df['t_id'].isin([c.t_id])])
>>>>>>> 26540fcc
            if len(conn.index) > 0:
                conn_id = conn.index[0]
                c.m.design = d.loc[conn_id].m * self.m[d.loc[conn_id].m_unit]
                c.p.design = d.loc[conn_id].p * self.p[d.loc[conn_id].p_unit]
                c.h.design = d.loc[conn_id].h * self.h[d.loc[conn_id].h_unit]
                for fluid in self.fluids:
                    c.fluid.design[fluid] = d.loc[conn_id][fluid]

            else:
                msg = ('Could not find all connections in design case. '
<<<<<<< HEAD
                       'Please, make sure no connections have been '
                       'modified or components have been relabeled for '
                       'your offdesign calculation.')
=======
                       'Please, make sure no connections have been modified '
                       'or components have been relabeled for your offdesign '
                       'calculation.')
>>>>>>> 26540fcc
                logging.error(msg)
                hlp.TESPyNetworkError(msg)

        # set component design values for parameters specified offdesign
        self.comps.apply(network.process_components, axis=1, args=('pre',))
        msg = 'Component preprocessing done.'
        logging.debug(msg)

        # switch components to offdesign mode
        for cp in self.comps.index:
            if cp.mode == 'auto':
                for var in cp.design:
                    if cp.get_attr(var).is_set:
                        cp.get_attr(var).set_attr(is_set=False)
                for var in cp.offdesign:
                    if not cp.get_attr(var).is_set:
                        cp.get_attr(var).set_attr(is_set=True)
            cp.comp_init(self)

        msg = 'Switched components from design to offdesign.'
        logging.debug(msg)

        # switch connections to offdesign mode
        for c in self.conns.index:
            for var in c.design:
                if c.get_attr(var).val_set:
                    c.get_attr(var).set_attr(val_set=False)
                if c.get_attr(var).ref_set:
                    c.get_attr(var).set_attr(ref_set=False)

            for var in c.offdesign:
                c.get_attr(var).set_attr(val_set=True)

        msg = 'Switched connections from design to offdesign.'
        logging.debug(msg)

        # generic fluid initialisation
        self.init_fluids()
        # generic fluid property initialisation
        self.init_properties()

        # starting values from design file if not init path is specified
        if self.init_path is not None:
            self.init_csv()

    def init_fluids(self):
        r"""
        Initialises the fluid vector on every connection of the network.

        - Create fluid vector for every component as dict,
          index: nw.fluids,
          values: 0 if not set by user.
        - Create fluid_set vector with same logic,
          index: nw.fluids,
          values: False if not set by user.
        - If there are any combustion chambers in the network, calculate fluid
          vector starting from there.
        - Propagate fluid vector in direction of sources and targets.
        """
        # iterate over connectons, create ordered dicts
        for c in self.conns.index:
            tmp = c.fluid.val.copy()
            tmp0 = c.fluid.val0.copy()
            tmp_set = c.fluid.val_set.copy()
            c.fluid.val = collections.OrderedDict()
            c.fluid.val0 = collections.OrderedDict()
            c.fluid.val_set = collections.OrderedDict()

            # if the number if fluids is one
            if len(self.fluids) == 1:
                c.fluid.val[self.fluids[0]] = 1
                c.fluid.val0[self.fluids[0]] = 1

                if self.fluids[0] in tmp_set.keys():
                    c.fluid.val_set[self.fluids[0]] = tmp_set[self.fluids[0]]
                else:
                    c.fluid.val_set[self.fluids[0]] = False

                # jump to next connection
                continue

            for fluid in self.fluids:

                if fluid in tmp.keys() and fluid in tmp_set.keys():
                    # if fluid in keys and is_set
                    c.fluid.val[fluid] = tmp[fluid]
                    c.fluid.val0[fluid] = tmp[fluid]
                    c.fluid.val_set[fluid] = tmp_set[fluid]

                # if there is a starting value
                elif fluid in tmp0.keys():
                    if fluid in tmp_set.keys():
                        if not tmp_set[fluid]:
                            c.fluid.val[fluid] = tmp0[fluid]
                            c.fluid.val0[fluid] = tmp0[fluid]
                            c.fluid.val_set[fluid] = False
                    else:
                        c.fluid.val[fluid] = tmp0[fluid]
                        c.fluid.val0[fluid] = tmp0[fluid]
                        c.fluid.val_set[fluid] = False

                # if fluid not in keys
                else:
                    c.fluid.val[fluid] = 0
                    c.fluid.val0[fluid] = 0
                    c.fluid.val_set[fluid] = False

        # stop fluid propagation for single fluid networks and
        # for offdesign cases, as good starting values are available
        if self.mode == 'offdesign' or len(self.fluids) == 1:
            msg = 'Fluid initialisation done.'
            logging.debug(msg)
            return

        # fluid propagation from set values
        for c in self.conns.index:
            if any(c.fluid.val_set.values()):
                self.init_target(c, c.t)
                self.init_source(c, c.s)

        # fluid propagation for combustion chambers
        for cp in self.comps.index:
            if isinstance(cp, cmp.combustion_chamber):
                cp.initialise_fluids(self)
                for c in self.comps.loc[cp].o:
                    self.init_target(c, c.t)
            elif isinstance(cp, cmp.water_electrolyzer):
                cp.initialise_fluids(self)
                for c in self.comps.loc[cp].o:
                    self.init_target(c, c.t)

        # fluid propagation from set values
        for c in self.conns.index:
            if any(c.fluid.val_set.values()):
                self.init_target(c, c.t)
                self.init_source(c, c.s)

        # fluid propagation starting from all connections
        for c in self.conns.index:
            c.s.initialise_fluids(self)
            c.t.initialise_fluids(self)

        msg = 'Fluid initialisation done.'
        logging.debug(msg)

    def init_target(self, c, start):
        r"""
        Propagates the fluids towards connection's target with recursive
        function calls. If the target is a sink, a merge or a combustion
        chamber, the propagation stops.

        Parameters
        ----------
        c : tespy.connections.connection
            Connection to initialise.

        start : tespy.connections.connection
            This connection is the fluid propagation starting point.
            The starting connection is saved to prevent infinite looping.
        """
        if (len(c.t.inlets()) == 1 and len(c.t.outlets()) == 1 or
                isinstance(c.t, cmp.heat_exchanger) or
                isinstance(c.t, cmp.subsys_interface)):

            outc = pd.DataFrame()
            outc['s'] = self.conns.s == c.t
            outc['s_id'] = self.conns.s_id == c.t_id.replace('in', 'out')
            conn, cid = outc['s'] == True, outc['s_id'] == True
            outc = outc.index[conn & cid][0]

            for fluid, x in c.fluid.val.items():
                if not outc.fluid.val_set[fluid]:
                    outc.fluid.val[fluid] = x

            self.init_target(outc, start)

        if isinstance(c.t, cmp.splitter):
            for outconn in self.comps.loc[c.t].o:
                for fluid, x in c.fluid.val.items():
                    if not outconn.fluid.val_set[fluid]:
                        outconn.fluid.val[fluid] = x

                self.init_target(outconn, start)

        if isinstance(c.t, cmp.water_electrolyzer):
            if c == self.comps.loc[c.t].i[0]:
                outconn = self.comps.loc[c.t].o[0]

                for fluid, x in c.fluid.val.items():
                    if not outconn.fluid.val_set[fluid]:
                        outconn.fluid.val[fluid] = x

        if isinstance(c.t, cmp.cogeneration_unit):
            for outconn in self.comps.loc[c.t].o[:2]:
                for fluid, x in c.fluid.val.items():
                    if not outconn.fluid.val_set[fluid]:
                        outconn.fluid.val[fluid] = x

                self.init_target(outconn, start)

        if isinstance(c.t, cmp.drum) and c.t != start:
            start = c.t
            for outconn in self.comps.loc[c.t].o:
                for fluid, x in c.fluid.val.items():
                    if not outconn.fluid.val_set[fluid]:
                        outconn.fluid.val[fluid] = x

                self.init_target(outconn, start)

    def init_source(self, c, start):
        r"""
        Propagates the fluids towards connection's source with recursive function calls.
        If the source is a source or a combustion chamber, the propagation stops.

        Parameters
        ----------
        c : tespy.connections.connection
            Connection to initialise.

        start : tespy.connections.connection
            This connection is the fluid propagation starting point.
            The starting connection is saved to prevent infinite looping.
        """
        if (len(c.s.inlets()) == 1 and len(c.s.outlets()) == 1 or
                isinstance(c.s, cmp.heat_exchanger) or
                isinstance(c.s, cmp.subsys_interface)):

            inc = pd.DataFrame()
            inc['t'] = self.conns.t == c.s
            inc['t_id'] = self.conns.t_id == c.s_id.replace('out', 'in')
            conn, cid = inc['t'] == True, inc['t_id'] == True
            inc = inc.index[conn & cid][0]

            for fluid, x in c.fluid.val.items():
                if not inc.fluid.val_set[fluid]:
                    inc.fluid.val[fluid] = x

            self.init_source(inc, start)

        if isinstance(c.s, cmp.splitter):
            for inconn in self.comps.loc[c.s].i:
                for fluid, x in c.fluid.val.items():
                    if not inconn.fluid.val_set[fluid]:
                        inconn.fluid.val[fluid] = x

                self.init_source(inconn, start)

        if isinstance(c.s, cmp.merge):
            for inconn in self.comps.loc[c.s].i:
                for fluid, x in c.fluid.val.items():
                    if not inconn.fluid.val_set[fluid]:
                        inconn.fluid.val[fluid] = x

                self.init_source(inconn, start)

        if isinstance(c.s, cmp.cogeneration_unit):
            for inconn in self.comps.loc[c.s].i[:2]:
                for fluid, x in c.fluid.val.items():
                    if not inconn.fluid.val_set[fluid]:
                        inconn.fluid.val[fluid] = x

                self.init_source(inconn, start)

        if isinstance(c.s, cmp.drum) and c.s != start:
            start = c.s
            for inconn in self.comps.loc[c.s].i:
                for fluid, x in c.fluid.val.items():
                    if not inconn.fluid.val_set[fluid]:
                        inconn.fluid.val[fluid] = x

                self.init_source(inconn, start)

    def init_properties(self):
        r"""
        Initialises the fluid properties on every connection of the network.

        - Sets standard values for :code:`m0, p0, h0` if not user specified
        - Sets :code:`var = var0` if var_set is False
        - Initialises reference objects
        - Sets initial values for enthalpy at given vapour mass fraction or temperature
        """
        # fluid properties
        for c in self.conns.index:
            c.init_csv = False
            for key in ['m', 'p', 'h', 'T', 'x', 'v', 'Td_bp']:
                if not c.get_attr(key).unit_set and key != 'x':
                    if key == 'Td_bp':
                        c.get_attr(key).unit = self.get_attr('T_unit')
                    else:
                        c.get_attr(key).unit = self.get_attr(key + '_unit')
                if key not in ['T', 'x', 'v', 'Td_bp'] and not c.get_attr(key).val_set:
                    self.init_val0(c, key)
                    c.get_attr(key).val_SI = c.get_attr(key).val0 * self.get_attr(key)[c.get_attr(key).unit]
                elif key not in ['T', 'x', 'v', 'Td_bp'] and c.get_attr(key).val_set:
                    c.get_attr(key).val_SI = c.get_attr(key).val * self.get_attr(key)[c.get_attr(key).unit]
                elif key == 'T' and c.T.val_set:
                    c.T.val_SI = (c.T.val + self.T[c.T.unit][0]) * self.T[c.T.unit][1]
                elif key == 'Td_bp' and c.Td_bp.val_set:
                    c.Td_bp.val_SI = c.Td_bp.val * self.T[c.T.unit][1]
                elif key == 'x' and c.x.val_set:
                    c.x.val_SI = c.x.val
                elif key == 'v' and c.v.val_set:
                    c.v.val_SI = c.v.val * self.v[c.v.unit]

        msg = 'Retrieved generic starting values and specified SI-values of connection parameters.'
        logging.debug(msg)

        # fluid properties with referenced objects
        for c in self.conns.index:
            c.init_csv = False
            for key in ['m', 'p', 'h', 'T']:
                if c.get_attr(key).ref_set and not c.get_attr(key).val_set:
                    c.get_attr(key).val_SI = (
                            c.get_attr(key).ref.obj.get_attr(key).val_SI *
                            c.get_attr(key).ref.f + c.get_attr(key).ref.d)

        msg = 'Generated starting values for referenced connection parameters.'
        logging.debug(msg)

        for c in self.conns.index:
            if c.x.val_set and not c.h.val_set:
                c.h.val_SI = hlp.h_mix_pQ(c.to_flow(), c.x.val_SI)

            if c.T.val_set and not c.h.val_set:
                try:
                    c.h.val_SI = hlp.h_mix_pT(c.to_flow(), c.T.val_SI)
                except ValueError:
                    pass

            # check if fluid enthalpy is below/above wet steam area
            if (c.Td_bp.val_set or c.state.val_set) and not c.h.val_set:
                if (c.Td_bp.val_SI > 0 or (c.state.val=='g' and c.state.val_set)):
                    h = hlp.h_mix_pQ(c.to_flow(), 1)
                    if c.h.val_SI < h:
                        c.h.val_SI = h * 1.2
                elif (c.Td_bp.val_SI < 0 or (c.state.val=='l' and c.state.val_set)):
                    h = hlp.h_mix_pQ(c.to_flow(), 0)
                    if c.h.val_SI > h:
                        c.h.val_SI = h * 0.8

        msg = 'Generated starting values for specified temperature and vapour mass fraction.'
        logging.debug(msg)

        msg = 'Generic fluid property specification successful.'
        logging.debug(msg)

    def init_val0(self, c, key):
        r"""
        Set starting values for fluid properties. The components classes provide generic starting
        values for its inlets and outlets.

        Parameters
        ----------
        c : tespy.connections.connection
            Connection to initialise.
        """
        # starting value for mass flow
        if math.isnan(c.get_attr(key).val0) and key == 'm':
            c.get_attr(key).val0 = 1
            return

        # generic starting values for pressure and enthalpy
        if math.isnan(c.get_attr(key).val0):
            val_s = c.s.initialise_source(c, key)
            val_t = c.t.initialise_target(c, key)

            if val_s == 0 and val_t == 0:
                if key == 'p':
                    c.get_attr(key).val0 = 1e5
                elif key == 'h':
                    c.get_attr(key).val0 = 1e6

            elif val_s == 0:
                c.get_attr(key).val0 = val_t
            elif val_t == 0:
                c.get_attr(key).val0 = val_s
            else:
                c.get_attr(key).val0 = (val_s + val_t) / 2

            # change value to specified unit system
            c.get_attr(key).val0 = c.get_attr(key).val0 / self.get_attr(key)[self.get_attr(key + '_unit')]

    def init_csv(self):
        r"""
        Init file reader for starting value generation of calculation.

        Note
        ----
        This method loads fluid property and fluid components starting values using the :code:`init_file` as input file.
        """
        # match connection (source, source_id, target, target_id) on
        # connection objects of design file

        path = hlp.modify_path_os(self.init_path + '/conn.csv')

        df = pd.read_csv(path, index_col=0, delimiter=';', decimal='.')
        for c in self.conns.index:
            conn = (df.loc[df['s'].isin([c.s.label]) & df['t'].isin([c.t.label]) &
                           df['s_id'].isin([c.s_id]) & df['t_id'].isin([c.t_id])])
            if len(conn.index) > 0:
                conn_id = conn.index[0]
                # overwrite SI-values with values from init_file, except user specified values
                if not c.m.val_set:
                    c.m.val_SI = df.loc[conn_id].m * self.m[df.loc[conn_id].m_unit]
                if not c.p.val_set:
                    c.p.val_SI = df.loc[conn_id].p * self.p[df.loc[conn_id].p_unit]
                if not c.h.val_set:
                    c.h.val_SI = df.loc[conn_id].h * self.h[df.loc[conn_id].h_unit]
                for fluid in self.fluids:
                    if not c.fluid.val_set[fluid]:
                        c.fluid.val[fluid] = df.loc[conn_id][fluid]

                # overwrite starting values
                c.m.val0 = c.m.val_SI / self.m[c.m.unit]
                c.p.val0 = c.p.val_SI / self.p[c.p.unit]
                c.h.val0 = c.h.val_SI / self.h[c.h.unit]
                c.fluid.val0 = c.fluid.val.copy()
                c.init_csv = True
            else:
                msg = 'Could not find connection ' + c.s.label + ' (' + c.s_id + ') -> ' + c.t.label + ' (' + c.t_id + ') in .csv-file.'
                logging.debug(msg)

        msg = 'Specified starting values from init_path.'
        logging.debug(msg)

    def solve(self, mode, init_path=None, design_path=None, max_iter=50, init_only=False, **kwargs):
        r"""
        Solves the network. Tasks:

        - Check network consistency.
        - Initialise calculation and preprocessing.
        - Perform actual calculation.
        - Postprocessing.

        Parameters
        ----------
        mode : str
            Choose from 'design' and 'offdesign'.

        init_path : str
            Path to the folder, where your network was saved to, e. g. saving to :code:`nw.save('myplant/tests')` would require loading from :code:`init_path='myplant/tests'`.

        design_path : str
            Path to the folder, where your network's design case was saved to, e. g. saving to :code:`nw.save('myplant/tests')` would require loading from :code:`design_path='myplant/tests'`.

        max_iter : int
            Maximum number of iterations before calculation stops, default: 50.

        init_only : boolean
            Perform initialisation only? default: :code:`False`.

        Note
        ----
        For more information on the solution process have a look at the online documentation
        at tespy.readthedocs.io in the section "using TESPy".
        """
        self.init_path = init_path
        self.design_path = design_path
        self.max_iter = max_iter
        self.path_abs = kwargs.get('path_abs', False)

        if 'init_file' in kwargs.keys():
            msg = 'Keyword init_file is deprecated, please use init_path with the path to the parent directory of the results instead!'
            logging.error(msg)
            raise KeyError(msg)
        if 'design_file' in kwargs.keys():
            msg = 'Keyword init_file is deprecated, please use design_path with the path to the parent directory of the results instead!'
            logging.error(msg)
            raise KeyError(msg)

        if mode != 'offdesign' and mode != 'design':
            msg = 'Mode must be \'design\' or \'offdesign\'.'
            logging.error(msg)
            raise ValueError(msg)
        else:
            self.mode = mode

        msg = ('Solver properties: '
               'mode=' + self.mode +
               ', init_path=' + str(self.init_path) +
               ', design_path=' + str(self.design_path) +
               ', max_iter=' + str(max_iter) +
               ', init_only=' + str(init_only))
        logging.debug(msg)

        if not self.checked:
            self.check_network()

        msg = ('Network properties: '
               'number of components=' + str(len(self.comps.index)) +
               ', number of connections=' + str(len(self.conns.index)) +
               ', number of busses=' + str(len(self.busses)))
        logging.debug(msg)

        self.initialise()

        if init_only:
            return

        self.res = np.array([])

        msg = 'Starting solver.'
        logging.info(msg)

        self.iter = 0
        # number of variables per connection
        self.num_conn_vars = len(self.fluids) + 3

        # check for network determination
        self.solve_determination()

        self.solve_loop()

        if not self.progress:
            msg = ('The solver does not seem to make any progress, aborting calculation. '
                   'Residual value is {:.2e}'.format(norm(self.vec_res)) + '. This usually happens, if the solver '
                   'pushes the fluid properties out of their feasible range.')
            logging.warning(msg)

        if self.lin_dep:
            msg = ('Singularity in jacobian matrix, calculation aborted! Make '
                   'sure your network does not have any linear dependencies in '
                   'the parametrisation. Other reasons might be\n'
                   '-> given Temperature with given pressure in two phase '
                   'region, try setting enthalpy instead or '
                   'provide accurate starting value for pressure.\n'
                   '-> given logarithmic temperature differences '
                   'or kA-values for heat exchangers, \n'
                   '-> support better starting values.\n'
                   '-> bad starting value for fuel mass flow of '
                   'combustion chamber, provide small (near to zero, '
                   'but not zero) starting value.')
            logging.error(msg)
            return

        self.post_processing()
        hlp.memorise.del_memory(self.fluids)

        if not self.progress:
            return

        msg = 'Calculation complete.'
        logging.info(msg)

    def solve_loop(self):
        r"""
        Loop of the newton algorithm
        """
        self.start_time = time.time()
        self.progress = True

        if self.iterinfo:
            self.print_iterinfo('start')

        for self.iter in range(self.max_iter):

            self.solve_control()
            self.res = np.append(self.res, norm(self.vec_res))

            if self.iterinfo:
                self.print_iterinfo('solving')

            if ((self.iter > 1 and self.res[-1] < hlp.err ** (1 / 2)) or self.lin_dep):
                break

            if self.iter > 20:
                if (all(self.res[(self.iter - 3):] >= self.res[-2] * 0.95) and self.res[-1] >= self.res[-2] * 0.95):
                    self.progress = False
                    break

        self.end_time = time.time()

        self.print_iterinfo('end')

        if self.iter == self.max_iter - 1:
            msg = ('Reached maximum iteration count (' + str(self.max_iter) + '), calculation stopped. '
                   'Residual value is {:.2e}'.format(norm(self.vec_res)))
            logging.warning(msg)

    def print_iterinfo(self, position):

        if position == 'start':
            if self.num_comp_vars == 0:
                # iterinfo printout without any custom variables
                msg = ('iter\t| residual | massflow | pressure | enthalpy | fluid\n')
                msg += ('--------+----------+----------+----------+----------+---------')

            else:
                # iterinfo printout with custom variables in network
                msg = ('iter\t| residual | massflow | pressure | enthalpy | fluid    | custom\n')
                msg += ('--------+----------+----------+----------+----------+----------+---------')

            print(msg)

        elif position == 'solving':
            vec = self.vec_z[0:-(self.num_comp_vars + 1)]
            msg = (str(self.iter + 1))
            if not self.lin_dep and not math.isnan(norm(self.vec_res)):
                msg += '\t| ' + '{:.2e}'.format(norm(self.vec_res))
                msg += ' | ' + '{:.2e}'.format(norm(vec[0::self.num_conn_vars]))
                msg += ' | ' + '{:.2e}'.format(norm(vec[1::self.num_conn_vars]))
                msg += ' | ' + '{:.2e}'.format(norm(vec[2::self.num_conn_vars]))
                ls = []
                for f in range(len(self.fluids)):
                    ls += vec[3 + f::self.num_conn_vars].tolist()

                msg += ' | ' + '{:.2e}'.format(norm(ls))
                if self.num_comp_vars > 0:
                    msg += ' | ' + '{:.2e}'.format(norm(
                            self.vec_z[-self.num_comp_vars:]))

            else:
                if math.isnan(norm(self.vec_res)):
                    msg += '\t|      nan'.format(norm(self.vec_res))
                else:
                    msg += '\t| ' + '{:.2e}'.format(norm(self.vec_res))
                msg += ' |      nan'
                msg += ' |      nan'
                msg += ' |      nan'
                msg += ' |      nan'
                if self.num_comp_vars > 0:
                    msg += ' |      nan'

            print(msg)

        elif position == 'end':
            if self.iterinfo:
                if self.num_comp_vars == 0:
                    msg = ('--------+----------+----------+----------+----------+---------')
                else:
                    msg = ('--------+----------+----------+----------+----------+----------+---------')
                print(msg)

            msg = ('Total iterations: ' + str(self.iter + 1) + ', '
                   'Calculation time: ' +
                   str(round(self.end_time - self.start_time, 1)) + ' s, '
                   'Iterations per second: ' +
                   str(round((self.iter + 1) / (self.end_time - self.start_time), 2)))
            logging.debug(msg)
            if self.iterinfo:
                print(msg)

        else:
            pass

    def matrix_inversion(self):

        self.lin_dep = True
        try:
            self.vec_z = inv(self.mat_deriv).dot(-self.vec_res)
            self.lin_dep = False
        except np.linalg.linalg.LinAlgError:
            self.vec_z = np.asarray(self.vec_res) * 0
            pass

    def solve_control(self):
        r"""
        Step of the newton algorithm

        - Calculate the residual value for each equation
        - Calculate the jacobian matrix
        - Calculate new values for variables
        - Restrict fluid properties to value ranges
        - Check component parameters for consistency
        """
        self.vec_res = np.zeros([self.num_vars])
        self.mat_deriv = np.zeros((self.num_vars, self.num_vars))

        self.solve_connections()
        self.solve_components()
        self.solve_busses()
        self.matrix_inversion()

        # check for linear dependency
        if self.lin_dep:
            return

        # add the increment
        i = 0
        for c in self.conns.index:
            # mass flow, pressure and enthalpy
            if not c.m.val_set:
                c.m.val_SI += self.vec_z[i * (self.num_conn_vars)]
            if not c.p.val_set:
                # this prevents negative pressures
                relax = max(1, -self.vec_z[i * (self.num_conn_vars) + 1] /
                            (0.5 * c.p.val_SI))
                c.p.val_SI += self.vec_z[i * (self.num_conn_vars) + 1] / relax
            if not c.h.val_set:
                c.h.val_SI += self.vec_z[i * (self.num_conn_vars) + 2]

            # fluid vector (only if number of fluids is greater than 1)
            if len(self.fluids) > 1:
                j = 0
                for fluid in self.fluids:
                    # add increment
                    if not c.fluid.val_set[fluid]:
                        c.fluid.val[fluid] += (
                                self.vec_z[i * (self.num_conn_vars) + 3 + j])

                    # keep mass fractions within [0, 1]
                    if c.fluid.val[fluid] < hlp.err:
                        c.fluid.val[fluid] = 0
                    if c.fluid.val[fluid] > 1 - hlp.err:
                        c.fluid.val[fluid] = 1

                    j += 1

            # check the fluid properties for physical ranges
            self.solve_check_props(c)
            i += 1

        # increment for the custom variables
        if self.num_comp_vars > 0:
            c_vars = 0
            for cp in self.comps.index:
                for var in cp.vars.keys():
                    pos = var.var_pos

                    # add increment
                    var.val += self.vec_z[self.num_conn_vars * len(self.conns) + c_vars + pos]

                    # keep value within specified value range
                    if var.val < var.min_val:
                        var.val = var.min_val
                    if var.val > var.max_val:
                        var.val = var.max_val

                c_vars += cp.num_vars

        # second property check for first three iterations without an init_file
        if self.iter < 3:
            for cp in self.comps.index:
                cp.convergence_check(self)

            for c in self.conns.index:
                self.solve_check_props(c)

    def property_range_message(self, c, prop):
        r"""
        Returns debugging message for fluid property range adjustments.

        Parameters
        ----------
        c : tespy.connections.connection
            Connection to check fluid properties.

        prop : str
            Fluid property.

        Returns
        -------
        msg : str
            Debugging message.
        """
        if prop == 'p':
            msg = 'Pressure '
        elif prop == 'h':
            msg = 'Enthalpy '
        elif prop == 'm':
            msg = 'Mass flow '
        else:
            msg = 'Unspecified '
        msg += ('out of fluid property range at connection ' +
               c.s.label + ' (' + c.s_id + ') -> ' + c.t.label + ' (' + c.t_id +
               ') adjusting value to ' + str(c.get_attr(prop).val_SI) + ' ' + self.SI_units[prop] + '.')
        return msg

    def solve_check_props(self, c):
        r"""
        Checks for invalid fluid properties of pressure, temperature and enthalpy in solution progress and adjusts
        values if necessary.

        Parameters
        ----------
        c : tespy.connections.connection
            Connection to check fluid properties.
        """
        fl = hlp.single_fluid(c.fluid.val)

        if isinstance(fl, str):
            # pressure
            if c.p.val_SI < hlp.memorise.vrange[fl][0] and not c.p.val_set:
                c.p.val_SI = hlp.memorise.vrange[fl][0] * 1.01
                logging.debug(self.property_range_message(c, 'p'))
            if c.p.val_SI > hlp.memorise.vrange[fl][1] and not c.p.val_set:
                c.p.val_SI = hlp.memorise.vrange[fl][1] * 0.99
                logging.debug(self.property_range_message(c, 'p'))

            # enthalpy
            f = 1.01
            try:
                hmin = hlp.h_pT(c.p.val_SI, hlp.memorise.vrange[fl][2] * f, fl)
            except ValueError:
                f = 1.1
                hmin = hlp.h_pT(c.p.val_SI, hlp.memorise.vrange[fl][2] * f, fl)

            hmax = hlp.h_pT(c.p.val_SI, hlp.memorise.vrange[fl][3] * 0.99, fl)
            if c.h.val_SI < hmin and not c.h.val_set:
                if hmin < 0:
                    c.h.val_SI = hmin / 1.05
                else:
                    c.h.val_SI = hmin * 1.15
                logging.debug(self.property_range_message(c, 'h'))
            if c.h.val_SI > hmax and not c.h.val_set:
                c.h.val_SI = hmax * 0.9
                logging.debug(self.property_range_message(c, 'h'))

            if (c.Td_bp.val_set or c.state.val_set) and not c.h.val_set and self.iter < 3:
                if (c.Td_bp.val_SI > 0 or (c.state.val=='g' and c.state.val_set)):
                    h = hlp.h_mix_pQ(c.to_flow(), 1)
                    if c.h.val_SI < h:
                        c.h.val_SI = h * 1.02
                elif (c.Td_bp.val_SI < 0 or (c.state.val=='l' and c.state.val_set)):
                    h = hlp.h_mix_pQ(c.to_flow(), 0)
                    if c.h.val_SI > h:
                        c.h.val_SI = h * 0.98

        elif self.iter < 4 and c.init_csv is False:
            # pressure
            if c.p.val_SI <= self.p_range_SI[0] and not c.p.val_set:
                c.p.val_SI = self.p_range_SI[0]
                logging.debug(self.property_range_message(c, 'p'))
            if c.p.val_SI >= self.p_range_SI[1] and not c.p.val_set:
                c.p.val_SI = self.p_range_SI[1]
                logging.debug(self.property_range_message(c, 'p'))

            # enthalpy
            if c.h.val_SI < self.h_range_SI[0] and not c.h.val_set:
                c.h.val_SI = self.h_range_SI[0]
                logging.debug(self.property_range_message(c, 'h'))
            if c.h.val_SI > self.h_range_SI[1] and not c.h.val_set:
                c.h.val_SI = self.h_range_SI[1]
                logging.debug(self.property_range_message(c, 'h'))

            # temperature
            if c.T.val_set and not c.h.val_set:
                self.solve_check_temperature(c)

        # mass flow
        if c.m.val_SI <= self.m_range_SI[0] and not c.m.val_set:
            c.m.val_SI = self.m_range_SI[0]
            logging.debug(self.property_range_message(c, 'm'))
        if c.m.val_SI >= self.m_range_SI[1] and not c.m.val_set:
            c.m.val_SI = self.m_range_SI[1]
            logging.debug(self.property_range_message(c, 'm'))


    def solve_check_temperature(self, c):
        r"""
        Checks if temperature is within user specified limits and adjusts
        enthalpy values if necessary.

        Parameters
        ----------
        c : tespy.connections.connection
            Connection to check fluid properties.
        """

        hmin = hlp.h_mix_pT(c.to_flow(), self.T_range_SI[0])
        hmax = hlp.h_mix_pT(c.to_flow(), self.T_range_SI[1])

        if c.h.val_SI < hmin:
            if c.h.val_SI < 0:
                c.h.val_SI = hmin * 0.9
            else:
                c.h.val_SI = hmin * 1.1
            logging.debug(self.property_range_message(c, 'h'))

        if c.h.val_SI > hmax:
            c.h.val_SI = hmax * 0.95
            logging.debug(self.property_range_message(c, 'h'))

    def solve_components(self):
        r"""
        Calculates the equations and the partial derivatives of the network's
        components.

        - Iterate through components in network to get residuals and derivatives.
        - Place residual values in residual value vector of the network.
        - Place partial derivatives in jacobian matrix of the network.
        """
        # fetch component equation residuals and component partial derivatives
        data = network.solve_comp(args=([self.comps], ))

        sum_eq = 0
        vec_res = []

        # append residual values to residual value vector
        vec_res += [it for ls in data[0].tolist() for it in ls]
        k = 0
        c_var = 0
        for cp in self.comps.index:

            if (not isinstance(cp, cmp.source) and
                    not isinstance(cp, cmp.sink)):

                i = 0
                num_eq = len(data[1].iloc[k][0])
                inlets = self.comps.loc[cp].i.tolist()
                outlets = self.comps.loc[cp].o.tolist()

                # place derivatives in jacobian matrix
                for c in inlets + outlets:
                    loc = self.conns.index.get_loc(c)
                    self.mat_deriv[sum_eq:sum_eq + num_eq, loc * self.num_conn_vars:(loc + 1) * self.num_conn_vars] = data[1].iloc[k][0][:, i]
                    i += 1

                # derivatives for custom variables
                for j in range(cp.num_vars):
                    self.mat_deriv[sum_eq:sum_eq + num_eq, self.num_vars - self.num_comp_vars + c_var] = (data[1].iloc[k][0][:, i + j, :1].transpose()[0])
                    c_var += 1

                sum_eq += num_eq
            k += 1

        self.vec_res[0:self.num_comp_eq] = vec_res

# deprecated
#    def solve_single_component(self, cp):
#        r"""
#        Calculates the equations and the partial derivatives of a single component.
#
#        - Iterate through components in network to get residuals and derivatives.
#        - Place residual values in residual value vector of the network.
#        - Place partial derivatives in jacobian matrix of the network.
#        """
#
#        vec_res = cp.equations()
#        mat_deriv = cp.derivatives(self)
#
#        sum_eq, num_eq, num_cols = self.zero_flag[cp]
#
#        inlets = self.comps.loc[cp].i.tolist()
#        outlets = self.comps.loc[cp].o.tolist()
#
#        i = 0
#        for c in inlets + outlets:
#            loc = self.conns.index.get_loc(c)
#
#            self.mat_deriv[
#                    sum_eq:sum_eq + num_eq,
#                    loc * (self.num_vars):(loc + 1) * self.num_vars
#                    ] = mat_deriv[:, i]
#            i += 1
#
#        c_var = 0
#        for j in range(cp.num_vars):
#            self.mat_deriv[
#                    sum_eq:sum_eq + num_eq, num_cols + c_var
#                    ] = mat_deriv[:, i + j, :1].transpose()[0]
#            c_var += 1
#
#        self.vec_res[sum_eq:sum_eq + num_eq] = vec_res

    def solve_comp(args):
        data = args[0]
        return [
                data[0].apply(network.solve_comp_eq, axis=1),
                data[0].apply(network.solve_comp_deriv, axis=1)
        ]

    def solve_comp_eq(cp):
        return cp.name.equations()

    def solve_comp_deriv(cp):
        return [cp.name.derivatives()]

    def solve_connections(self):
        r"""
        Calculates the residual values and the partial derivatives for the network's
        connections equations.

        - Iterate through connections in network to get residuals and derivatives.
        - Place residual values in residual value vector of the network.
        - Place partial derivatives in jacobian matrix of the network.
        """

        # fetch component equation residuals and component partial derivatives
        data = network.solve_conn(args=(self, [self.conns], ))

        row = self.num_comp_eq
        var = {0: 'm', 1: 'p', 2: 'h', 3: 'T', 4: 'x', 5: 'v', 6: 'Td_bp',
               7: 'm', 8: 'p', 9: 'h', 10: 'T'}
        vec_res = []

        # write data in residual vector and jacobian matrix
        vec_res += [it for ls in data[0].tolist()
                    for it in ls if it is not None]
        k = 0
        for c in self.conns.index:

            # variable counter
            i = 0
            loc = self.conns.index.get_loc(c)
            for it in data[1].iloc[k]:

                if it is not None:

                    # fluid properties
                    self.mat_deriv[row:row + 1, loc * self.num_conn_vars:(loc + 1) * self.num_conn_vars] = it[0, 0]

                    # referenced fluid properties
                    if it[0].shape[0] == 2:
                        c_ref = c.get_attr(var[i]).get_attr('ref')
                        loc_ref = self.conns.index.get_loc(c_ref.obj)
                        self.mat_deriv[row:row + 1, loc_ref * self.num_conn_vars:(loc_ref + 1) * self.num_conn_vars] = it[0, 1]

                    row += 1
                i += 1
            k += 1

        self.vec_res[self.num_comp_eq:row] = vec_res

        # fluid vector
        for c in self.conns.index:

            col = self.conns.index.get_loc(c) * (self.num_conn_vars)
            j = 0
            # specified fluid mass fraction
            for f in self.fluids:
                if c.fluid.val_set[f]:
                    self.mat_deriv[row, col + 3 + j] = 1
                    row += 1
                j += 1

            # specified fluid mass balance
            if c.fluid.balance:
                j = 0
                res = 1
                for f in self.fluids:
                    res -= c.fluid.val[f]
                    self.mat_deriv[row, col + 3 + j] = -1
                    j += 1

                self.vec_res[row] = res
                row += 1

    def solve_conn(args):
        nw, data = args

        return [data[0].apply(network.solve_conn_eq, axis=1, args=(nw,)),
                data[0].apply(network.solve_conn_deriv, axis=1, args=(nw,))]

    def solve_conn_eq(c, nw):
        return [nw.solve_prop_eq(c.name, 'm'),
                nw.solve_prop_eq(c.name, 'p'),
                nw.solve_prop_eq(c.name, 'h'),
                nw.solve_prop_eq(c.name, 'T'),
                nw.solve_prop_eq(c.name, 'x'),
                nw.solve_prop_eq(c.name, 'v'),
                nw.solve_prop_eq(c.name, 'Td_bp'),
                nw.solve_prop_ref_eq(c.name, 'm'),
                nw.solve_prop_ref_eq(c.name, 'p'),
                nw.solve_prop_ref_eq(c.name, 'h'),
                nw.solve_prop_ref_eq(c.name, 'T')]

    def solve_conn_deriv(c, nw):
        return [nw.solve_prop_deriv(c.name, 'm'),
                nw.solve_prop_deriv(c.name, 'p'),
                nw.solve_prop_deriv(c.name, 'h'),
                nw.solve_prop_deriv(c.name, 'T'),
                nw.solve_prop_deriv(c.name, 'x'),
                nw.solve_prop_deriv(c.name, 'v'),
                nw.solve_prop_deriv(c.name, 'Td_bp'),
                nw.solve_prop_ref_deriv(c.name, 'm'),
                nw.solve_prop_ref_deriv(c.name, 'p'),
                nw.solve_prop_ref_deriv(c.name, 'h'),
                nw.solve_prop_ref_deriv(c.name, 'T')]

    def solve_busses(self):
        r"""
        Calculates the equations and the partial derivatives for the network's
        busses.

        - Iterate through busses in network to get residuals and derivatives.
        - Place residual values in residual value vector of the network.
        - Place partial derivatives in jacobian matrix of the network.
        """
        row = self.num_comp_eq + self.num_conn_eq
        for b in self.busses.values():
            if b.P.val_set:
                P_res = 0
                for cp in b.comps.index:
                    i = self.comps.loc[cp].i.tolist()
                    o = self.comps.loc[cp].o.tolist()

                    bus = b.comps.loc[cp]

                    P_res += cp.bus_func(bus)
                    deriv = -cp.bus_deriv(bus)

                    j = 0
                    for c in i + o:
                        loc = self.conns.index.get_loc(c)
                        self.mat_deriv[row, loc * self.num_conn_vars: (loc + 1) * self.num_conn_vars] = deriv[:, j]
                        j += 1

                self.vec_res[row] = b.P.val - P_res

                row += 1

    def solve_prop_eq(self, c, var):
        r"""
        Calculate residuals for given mass flow, volumetric flow, pressure,
        enthalpy, temperature, volumetric flow or vapour mass fraction.

        Parameters
        ----------
        c : tespy.connections.connection
            Connection to calculate the residual value for.

        var : str
            Variable to calculate the residual value for.

        Returns
        -------
        val : float
            Residual value of the corresponding equation (see note).

        Note
        ----
        **mass flow, pressure and enthalpy**

        .. math::
            val = 0

        **temperatures**

        .. math::
            val = T_{j} - T \left( p_{j}, h_{j}, fluid_{j} \right)

        **volumetric flow**

        .. math::
            val = \dot{V}_{j} - v \left( p_{j}, h_{j} \right) \cdot \dot{m}_j

        **superheating or subcooling** *Works with pure fluids only!*

        .. math::
            val = T_{j} - td_{bp} - T_{bp}\left( p_{j}, fluid_{j} \right)

            \text{td: temperature difference, bp: boiling point}

        **vapour mass fraction** *Works with pure fluids only!*

        .. math::
            val = h_{j} - h \left( p_{j}, x_{j}, fluid_{j} \right)
        """
        if var in ['m', 'p', 'h']:
            if c.get_attr(var).get_attr('val_set'):
                return 0
            else:
                return None

        elif var == 'T':
            if c.T.val_set:
                flow = c.to_flow()
                return c.T.val_SI - hlp.T_mix_ph(flow)
            else:
                return None

        elif var == 'v':
            if c.v.val_set:
                flow = c.to_flow()
                return c.v.val_SI - hlp.v_mix_ph(flow) * c.m.val_SI
            else:
                return None

        elif var == 'Td_bp':
            if c.Td_bp.val_set:
                flow = c.to_flow()
                return hlp.T_mix_ph(flow) - c.Td_bp.val_SI - hlp.T_bp_p(flow)
            else:
                return None

        else:
            if c.x.val_set:
                flow = c.to_flow()
                return c.h.val_SI - hlp.h_mix_pQ(flow, c.x.val_SI)
            else:
                return None

    def solve_prop_ref_eq(self, c, var):
        r"""
        Calculate residuals for referenced mass flow, pressure, enthalpy or temperature.

        Parameters
        ----------
        c : tespy.connections.connection
            Connection to calculate the residual value for.

        var : str
            Variable to calculate the residual value for.

        Returns
        -------
        val : float
            Residual value of the corresponding equation (see note).

        Note
        ----
        **mass flow, pressure and enthalpy**

        .. math::
            val = x_{j} - x_{j,ref} \cdot a + b

        **temperatures**

        .. math::
            val = T \left( p_{j}, h_{j}, fluid_{j} \right) -
            T \left( p_{j}, h_{j}, fluid_{j} \right) \cdot a + b
        """

        if var in ['m', 'p', 'h']:

            if c.get_attr(var).get_attr('ref_set'):
                c_ref = c.get_attr(var).get_attr('ref')
                return (c.get_attr(var).val_SI -
                        (c_ref.obj.get_attr(var).val_SI * c_ref.f + c_ref.d))

            else:
                return None

        else:

            if c.T.ref_set:
                flow = c.to_flow()
                flow_ref = c.T.ref.obj.to_flow()
                return hlp.T_mix_ph(flow) - (hlp.T_mix_ph(flow_ref) *
                                             c.T.ref.f + c.T.ref.d)

            else:
                return None

    def solve_prop_deriv(self, c, var):
        r"""
        Calculate derivatives for given mass flow, pressure, enthalpy,
        temperature, volumetric flow or vapour mass fraction.

        Parameters
        ----------
        c : tespy.connections.connection
            Connection to calculate the residual value for.

        var : str
            Variable to calculate the residual value for.

        Returns
        -------
        deriv : ndarray
            Array of partial derivatives (see note).

        Note
        ----
        **mass flow, pressure and enthalpy**

        .. math::

            J\left(\frac{\partial f_{i}}{\partial m_{j}}\right) = 1\\
            \text{for equation i, connection j}\\
            \text{pressure and enthalpy analogously}

        **temperatures**

        .. math::

            J\left(\frac{\partial f_{i}}{\partial p_{j}}\right) =
            -\frac{\partial T_{j}}{\partial p_{j}}\\
            J(\left(\frac{\partial f_{i}}{\partial h_{j}}\right) =
            -\frac{\partial T_{j}}{\partial h_{j}}\\
            J\left(\frac{\partial f_{i}}{\partial fluid_{j,k}}\right) =
            - \frac{\partial T_{j}}{\partial fluid_{j,k}}

            \forall k \in \text{fluid components}\\
            \text{for equation i, connection j}

        **volumetric flow**

        .. math::

            J\left(\frac{\partial f_{i}}{\partial m_{j}}\right) =
            -v \left( p_{j}, h_{j} \right)\\
            J\left(\frac{\partial f_{i}}{\partial p_{j}}\right) =
            -\frac{\partial v_{j}}{\partial p_{j}} \cdot \dot{m}_j\\
            J(\left(\frac{\partial f_{i}}{\partial h_{j}}\right) =
            -\frac{\partial v_{j}}{\partial h_{j}} \cdot \dot{m}_j\\

            \forall k \in \text{fluid components}\\
            \text{for equation i, connection j}

        **superheating or subcooling** *Works with pure fluids only!*

        .. math::

            J\left(\frac{\partial f_{i}}{\partial p_{j}}\right) =
            \frac{\partial T \left( p_{j}, h_{j}, fluid_{j} \right)}
            {\partial p_{j}} -
            \frac{\partial T_{bp} \left( p_{j}, fluid_{j} \right)}
            {\partial p_{j}} \\
            J\left(\frac{\partial f_{i}}{\partial h_{j}}\right) =
            \frac{\partial T \left( p_{j}, h_{j}, fluid_{j} \right)}
            {\partial h_{j}}\\

            \text{for equation i, connection j}\\
            \text{td: temperature difference, bp: boiling point}

        **vapour mass fraction** *Works with pure fluids only!*

        .. math::

            J\left(\frac{\partial f_{i}}{\partial p_{j}}\right) =
            -\frac{\partial h \left( p_{j}, x_{j}, fluid_{j} \right)}
            {\partial p_{j}}\\
            J\left(\frac{\partial f_{i}}{\partial h_{j}}\right) = 1\\
            \text{for equation i, connection j, x: vapour mass fraction}
        """

        if var in ['m', 'p', 'h']:
            if c.get_attr(var).get_attr('val_set'):
                pos = {'m': 0, 'p': 1, 'h': 2}
                deriv = np.zeros((1, 1, self.num_conn_vars))
                deriv[0, 0, pos[var]] = 1
                return deriv
            else:
                return None

        elif var == 'T':
            if c.T.val_set:
                flow = c.to_flow()
                deriv = np.zeros((1, 1, self.num_conn_vars))
                # dT / dp
                deriv[0, 0, 1] = -hlp.dT_mix_dph(flow)
                # dT / dh
                deriv[0, 0, 2] = -hlp.dT_mix_pdh(flow)
                # dT / dFluid
                if len(self.fluids) != 1:
                    deriv[0, 0, 3:] = -hlp.dT_mix_ph_dfluid(flow)
                return deriv
            else:
                return None

        elif var == 'v':
            if c.v.val_set:
                flow = c.to_flow()
                deriv = np.zeros((1, 1, self.num_conn_vars))
                # dv / dm
                deriv[0, 0, 0] = -hlp.v_mix_ph(flow)
                # dv / dp
                deriv[0, 0, 1] = -hlp.dv_mix_dph(flow) * c.m.val_SI
                # dv / dh
                deriv[0, 0, 2] = -hlp.dv_mix_pdh(flow) * c.m.val_SI
                return deriv
            else:
                return None

        elif var == 'Td_bp':
            if c.Td_bp.val_set:
                flow = c.to_flow()
                deriv = np.zeros((1, 1, self.num_conn_vars))
                # dtd / dp
                deriv[0, 0, 1] = hlp.dT_mix_dph(flow) - hlp.dT_bp_dp(flow)
                # dtd / dh
                deriv[0, 0, 2] = hlp.dT_mix_pdh(flow)
                return deriv
            else:
                return None

        else:
            if c.x.val_set:
                flow = c.to_flow()
                deriv = np.zeros((1, 1, self.num_conn_vars))
                # dx / dp
                deriv[0, 0, 1] = -hlp.dh_mix_dpQ(flow, c.x.val_SI)
                # dx / dh
                deriv[0, 0, 2] = 1
                return deriv
            else:
                return None

    def solve_prop_ref_deriv(self, c, var):
        r"""
        Calculate derivatives for referenced mass flow, pressure, enthalpy,
        or temperature.

        Parameters
        ----------
        c : tespy.connections.connection
            Connection to calculate the residual value for.

        var : str
            Variable to calculate the residual value for.

        Returns
        -------
        deriv : ndarray
            Array of partial derivatives (see note).

        Note
        ----
        **mass flow, pressure and enthalpy**

        .. math::
            J\left(\frac{\partial f_{i}}{\partial m_{j}}\right) = 1\\
            J\left(\frac{\partial f_{i}}{\partial m_{j,ref}}\right) = - a\\
            \text{for equation i, connection j}\\
            \text{pressure and enthalpy analogously}

        **temperatures**

        .. math::
            J\left(\frac{\partial f_{i}}{\partial p_{j}}\right) =
            \frac{dT_{j}}{dp_{j}}\\
            J\left(\frac{\partial f_{i}}{\partial h_{j}}\right) =
            \frac{dT_{j}}{dh_{j}}\\
            J\left(\frac{\partial f_{i}}{\partial fluid_{j,k}}\right) =
            \frac{dT_{j}}{dfluid_{j,k}}
            \; , \forall k \in \text{fluid components}\\
            J\left(\frac{\partial f_{i}}{\partial p_{j,ref}}\right) =
            \frac{dT_{j,ref}}{dp_{j,ref}} \cdot a \\
            J\left(\frac{\partial f_{i}}{\partial h_{j,ref}}\right) =
            \frac{dT_{j,ref}}{dh_{j,ref}} \cdot a \\
            J\left(\frac{\partial f_{i}}{\partial fluid_{j,k,ref}}\right) =
            \frac{dT_{j}}{dfluid_{j,k,ref}} \cdot a
            \; , \forall k \in \text{fluid components}\\
            \text{for equation i, connection j}
        """

        if var in ['m', 'p', 'h']:

            if c.get_attr(var).get_attr('ref_set'):
                pos = {'m': 0, 'p': 1, 'h': 2}
                deriv = np.zeros((1, 2, self.num_conn_vars))
                deriv[0, 0, pos[var]] = 1
                deriv[0, 1, pos[var]] = -c.get_attr(var).ref.f
                return deriv

            else:
                return None

        else:

            if c.T.ref_set:
                flow = c.to_flow()
                flow_ref = c.T.ref.obj.to_flow()
                deriv = np.zeros((1, 2, self.num_conn_vars))
                # dT / dp
                deriv[0, 0, 1] = hlp.dT_mix_dph(flow)
                deriv[0, 1, 1] = -hlp.dT_mix_dph(flow_ref) * c.T.ref.f
                # dT / dh
                deriv[0, 0, 2] = hlp.dT_mix_pdh(flow)
                deriv[0, 1, 2] = -hlp.dT_mix_pdh(flow_ref) * c.T.ref.f
                # dT / dFluid
                if len(self.fluids) != 1:
                    deriv[0, 0, 3:] = hlp.dT_mix_ph_dfluid(flow)
                    deriv[0, 1, 3:] = -hlp.dT_mix_ph_dfluid(flow_ref)
                return deriv

            else:
                return None

    def solve_determination(self):
        r"""
        Checks, if the number of supplied parameters is sufficient for network determination.
        """
        self.num_comp_vars = 0
        n = 0
        for cp in self.comps.index:
            self.num_comp_vars += cp.num_vars
            n += len(cp.equations())

        msg = 'Number of component equations: ' + str(n)
        logging.debug(msg)

        # number of equations from components
        self.num_comp_eq = n

        n = 0
        for c in self.conns.index:
            n += [c.m.val_set, c.p.val_set, c.h.val_set, c.T.val_set,
                  c.x.val_set, c.v.val_set, c.Td_bp.val_set].count(True)
            n += [c.m.ref_set, c.p.ref_set, c.h.ref_set,
                  c.T.ref_set].count(True)
            n += list(c.fluid.val_set.values()).count(True)
            n += [c.fluid.balance].count(True)

        msg = 'Number of connection equations: ' + str(n)
        logging.debug(msg)

        # number of equations from connections
        self.num_conn_eq = n

        n = 0
        for b in self.busses.values():
            n += [b.P.val_set].count(True)

        msg = 'Number of bus equations: ' + str(n)
        logging.debug(msg)

        # number of equations from busses
        self.num_bus_eq = n

        self.num_vars = self.num_conn_vars * len(self.conns.index) + self.num_comp_vars

        msg = 'Total number of variables: ' + str(self.num_vars)
        logging.debug(msg)

        msg = 'Number of component variables: ' + str(self.num_comp_vars)
        logging.debug(msg)

        msg = 'Number of connection variables: ' + str(self.num_conn_vars * len(self.conns.index))
        logging.debug(msg)

        n = self.num_comp_eq + self.num_conn_eq + self.num_bus_eq
        if n > self.num_vars:
            msg = ('You have provided too many parameters: ' + str(self.num_vars) + ' required, ' + str(n) + ' supplied. Aborting calculation!')
            logging.error(msg)
            raise hlp.TESPyNetworkError(msg)
        elif n < self.num_vars:
            msg = ('You have not provided enough parameters: ' + str(self.num_vars) + ' required, ' + str(n) + ' supplied. Aborting calculation!')
            logging.error(msg)
            raise hlp.TESPyNetworkError(msg)

    def post_processing(self):
        r"""
        Calculate bus, component parameters and connection parameters.
        """
        # components
        self.comps.apply(network.process_components, axis=1, args=('post',))

        # busses
        for b in self.busses.values():
            b.P.val = 0
            for cp in b.comps.index:
                # get components bus func value
                val = cp.bus_func(b.comps.loc[cp])
                # save as reference value
                if self.mode == 'design':
                    b.comps.loc[cp].P_ref = cp.bus_func(b.comps.loc[cp]) / abs(b.comps.loc[cp].char.f_x(1))
                b.P.val += val

        # connections
        for c in self.conns.index:
            c.T.val_SI = hlp.T_mix_ph(c.to_flow())
            c.v.val_SI = hlp.v_mix_ph(c.to_flow()) * c.m.val_SI
            c.T.val = (c.T.val_SI / self.T[c.T.unit][1] - self.T[c.T.unit][0])
            c.m.val = c.m.val_SI / self.m[c.m.unit]
            c.p.val = c.p.val_SI / self.p[c.p.unit]
            c.h.val = c.h.val_SI / self.h[c.h.unit]
            c.v.val = c.v.val_SI / self.v[c.v.unit]
            fluid = hlp.single_fluid(c.fluid.val)
            if isinstance(fluid, str) and not c.x.val_set:
                c.x.val_SI = hlp.Q_ph(c.p.val_SI, c.h.val_SI, fluid)
                c.x.val = c.x.val_SI
            c.T.val0 = c.T.val
            c.m.val0 = c.m.val
            c.p.val0 = c.p.val
            c.h.val0 = c.h.val
            c.fluid.val0 = c.fluid.val.copy()

        msg = 'Postprocessing complete.'
        logging.info(msg)

    def process_components(cols, mode):
        cols.name.calc_parameters(mode)

# %% printing and plotting

    def print_results(self):
        r"""
        Prints the calculations results for components and connections to prompt.
        """
        cp_sort = self.comps.copy()
        # sort components by component type alphabetically
        cp_sort['cp'] = cp_sort.apply(network.get_class_base, axis=1)
        cp_sort['label'] = cp_sort.apply(network.get_props, axis=1, args=('label',))
        cp_sort.drop('i', axis=1, inplace=True)
        cp_sort.drop('o', axis=1, inplace=True)

        pd.options.mode.chained_assignment = None
        for c in cp_sort.cp.unique():
            df = cp_sort[cp_sort['cp'] == c]

            # gather printouts
            cols = []
            for col, val in df.index[0].attr().items():
                if isinstance(val, hlp.dc_cp):
                    if val.get_attr('printout'):
                        cols += [col]

            # any printouts?
            if len(cols) > 0:
                print('##### RESULTS (' + c + ') #####')
                for col in cols:
                    df[col] = df.apply(network.print_components, axis=1, args=(col,))

                df.set_index('label', inplace=True)
                df.drop('cp', axis=1, inplace=True)

                # printout with tabulate
                print(tabulate(df, headers='keys', tablefmt='psql', floatfmt='.2e'))

        # connection properties
        df = pd.DataFrame(columns=['m / (' + self.m_unit + ')',
                                   'p / (' + self.p_unit + ')',
                                   'h / (' + self.h_unit + ')',
                                   'T / (' + self.T_unit + ')'])
        print('##### RESULTS (connections) #####')
        for c in self.conns.index:
            row = c.s.label + ':' + c.s_id + ' -> ' + c.t.label + ':' + c.t_id
            df.loc[row] = (
                    [c.m.val_SI / self.m[self.m_unit],
                     c.p.val_SI / self.p[self.p_unit],
                     c.h.val_SI / self.h[self.h_unit],
                     c.T.val_SI / self.T[self.T_unit][1] -
                     self.T[self.T_unit][0]]
                    )
        print(tabulate(df, headers='keys', tablefmt='psql', floatfmt='.3e'))

        for b in self.busses.values():
            print('##### RESULTS (' + b.label + ') #####')
            df = pd.DataFrame(columns = ['component', 'value'])
            df['cp'] = b.comps.index
            df['ref'] = b.comps['P_ref'].values
            df['component'] = df['cp'].apply(lambda x: x.label)
            df['value'] = df['cp'].apply(lambda x: x.bus_func(b.comps.loc[x]))
            df.loc['total'] = df.sum()
            df.loc['total', 'component'] = 'total'
            df.set_index('component', inplace=True)
            df.drop('cp', axis=1, inplace=True)
            print(tabulate(df, headers='keys', tablefmt='psql', floatfmt='.3e'))

    def print_components(c, *args):
        return c.name.get_attr(args[0]).val

# %% saving

    def save(self, path, **kwargs):
        r"""
        Saves the results to results file. If structure is True, the network structure is exported.

        Parameters
        ----------
        filename : str
            Path for the results.

        Note
        ----
        Results will be saved to path. The results contain:

        - netw.csv (network information)
        - conn.csv (connection information)
        - folder comps containing .csv files (bus.csv, char.csv, char_map.csv)
          as well as .csv files for all types of components within your network.
        """
        if path[-1] != '/' and path[-1] != '\\':
            path += '/'
        path = hlp.modify_path_os(path)

        logging.debug('Saving network to path ' + path + '.')
        # creat path, if non existent
        if not os.path.exists(path):
            os.makedirs(path)

        # create path for component folder if non existent
        path_comps = hlp.modify_path_os(path + 'comps/')
        if not os.path.exists(path_comps):
            os.makedirs(path_comps)

        # save all network information
        self.save_network(path + 'netw.csv')
        self.save_connections(path + 'conn.csv')
        self.save_components(path_comps)
        self.save_busses(path_comps + 'bus.csv')
        self.save_characteristics(path_comps)

    def save_network(self, fn):
        r"""
        Saves basic network configuration.

        Parameters
        ----------
        fn : str
            Path/filename for the network configuration file.
        """
        data = {}
        data['m_unit'] = self.m_unit
        data['p_unit'] = self.p_unit
        data['p_min'] = self.p_range[0]
        data['p_max'] = self.p_range[1]
        data['h_unit'] = self.h_unit
        data['h_min'] = self.h_range[0]
        data['h_max'] = self.h_range[1]
        data['T_unit'] = self.T_unit
        data['T_min'] = self.T_range[0]
        data['T_max'] = self.T_range[1]
        data['fluids'] = [self.fluids]

        df = pd.DataFrame(data=data)

        df.to_csv(fn, sep=';', decimal='.', index=False, na_rep='nan')
        logging.debug('Network information saved to ' + fn + '.')

    def save_connections(self, fn):
        r"""
        Saves connections to fn, saves network structure data if structure is True.

        - Uses connections object id as row identifier and saves
            * connections source and target as well as
            * properties with references and
            * fluid vector (including user specification if structure is True).
        - Connections source and target are identified by its labels.

        Parameters
        ----------
        fn : str
            Path/filename for the file.
        """
        df = pd.DataFrame()
        # connection id
        df['id'] = self.conns.apply(network.get_id, axis=1)
        # source
        df['s'] = self.conns.apply(network.get_props, axis=1, args=('s', 'label'))
        df['s_id'] = self.conns.apply(network.get_props, axis=1, args=('s_id',))
        # target
        df['t'] = self.conns.apply(network.get_props, axis=1, args=('t', 'label'))
        df['t_id'] = self.conns.apply(network.get_props, axis=1, args=('t_id',))

        # design and offdesign parameters
        df['design'] = self.conns.apply(network.get_props, axis=1, args=('design',))
        df['offdesign'] = self.conns.apply(network.get_props, axis=1, args=('offdesign',))

        cols = ['m', 'p', 'h', 'T', 'x', 'v', 'Td_bp']
        for key in cols:
            # values and units
            df[key] = self.conns.apply(network.get_props, axis=1, args=(key, 'val'))
            df[key + '_unit'] = self.conns.apply(network.get_props, axis=1, args=(key, 'unit'))

            # connection parametrisation
            df[key + '_unit_set'] = self.conns.apply(network.get_props, axis=1, args=(key, 'unit_set'))
            df[key + '0'] = self.conns.apply(network.get_props, axis=1, args=(key, 'val0'))
            df[key + '_set'] = self.conns.apply(network.get_props, axis=1, args=(key, 'val_set'))
            df[key + '_ref'] = self.conns.apply(network.get_props, axis=1, args=(key, 'ref', 'obj',)).astype(str)
            df[key + '_ref'] = df[key + '_ref'].str.extract(r' at (.*?)>', expand=False)
            df[key + '_ref_f'] = self.conns.apply(network.get_props, axis=1, args=(key, 'ref', 'f',))
            df[key + '_ref_d'] = self.conns.apply(network.get_props, axis=1, args=(key, 'ref', 'd',))
            df[key + '_ref_set'] = self.conns.apply(network.get_props, axis=1, args=(key, 'ref_set',))

        key = 'state'
        df[key] = self.conns.apply(network.get_props, axis=1, args=(key, 'val'))
        df[key + '_set'] = self.conns.apply(network.get_props, axis=1, args=(key, 'val_set'))

        for val in self.fluids:
            # fluid mass fraction
            df[val] = self.conns.apply(network.get_props, axis=1, args=('fluid', 'val', val))

            # fluid mass fraction parametrisation
            df[val + '0'] = self.conns.apply(network.get_props, axis=1, args=('fluid', 'val0', val))
            df[val + '_set'] = self.conns.apply(network.get_props, axis=1, args=('fluid', 'val_set', val))

        # fluid balance parametrisation
        df['balance'] = self.conns.apply(network.get_props, axis=1, args=('fluid', 'balance'))

        df.to_csv(fn, sep=';', decimal='.', index=False, na_rep='nan')
        logging.debug('Connection information saved to ' + fn + '.')

    def save_components(self, path):
        r"""
        Saves the components to filename/comps/name_of_component_type.csv

        - Uses components labels as row identifier.
        - Writes:

            - component's incomming and outgoing connections (object id) and
            - component's parametrisation.

        Parameters
        ----------
        path : str
            Path/filename for the file.
        """
        # create / overwrite csv file
        cp_sort = self.comps.copy()
        # component type
        cp_sort['cp'] = cp_sort.apply(network.get_class_base, axis=1)

        # busses
        cp_sort['busses'] = cp_sort.apply(network.get_busses, axis=1, args=(self.busses.values(),))
        cp_sort['bus_param'] = cp_sort.apply(network.get_bus_data, axis=1, args=(self.busses.values(), 'param'))
        cp_sort['bus_P_ref'] = cp_sort.apply(network.get_bus_data, axis=1, args=(self.busses.values(), 'P_ref'))
        cp_sort['bus_char'] = cp_sort.apply(network.get_bus_data, axis=1, args=(self.busses.values(), 'char'))

        pd.options.mode.chained_assignment = None
        for c in cp_sort.cp.unique():
            df = cp_sort[cp_sort['cp'] == c]

            # basic information
            cols = ['label', 'mode', 'design', 'offdesign', 'interface']
            for col in cols:
                df[col] = df.apply(network.get_props, axis=1, args=(col,))

            # attributes
            for col, dc in df.index[0].attr().items():
                # component characteristics container
                if isinstance(dc, hlp.dc_cc):
                    df[col] = df.apply(network.get_props, axis=1, args=(col, 'func')).astype(str)
                    df[col] = df[col].str.extract(r' at (.*?)>', expand=False)
                    df[col + '_set'] = df.apply(network.get_props, axis=1, args=(col, 'is_set'))
                    df[col + '_method'] = df.apply(network.get_props, axis=1, args=(col, 'method'))
                    df[col + '_param'] = df.apply(network.get_props, axis=1, args=(col, 'param'))

                # component characteristic map container
                elif isinstance(dc, hlp.dc_cm):
                    df[col] = df.apply(network.get_props, axis=1, args=(col, 'func')).astype(str)
                    df[col] = df[col].str.extract(r' at (.*?)>', expand=False)
                    df[col + '_set'] = df.apply(network.get_props, axis=1, args=(col, 'is_set'))
                    df[col + '_method'] = df.apply(network.get_props, axis=1, args=(col, 'method'))
                    df[col + '_param'] = df.apply(network.get_props, axis=1, args=(col, 'param'))

                # component property container
                elif isinstance(dc, hlp.dc_cp):
                    df[col] = df.apply(network.get_props, axis=1, args=(col, 'val'))
                    df[col + '_set'] = df.apply(network.get_props, axis=1, args=(col, 'is_set'))
                    df[col + '_var'] = df.apply(network.get_props, axis=1, args=(col, 'is_var'))

                # component property container
                elif isinstance(dc, hlp.dc_simple):
                    df[col] = df.apply(network.get_props, axis=1, args=(col, 'val'))
                    df[col + '_set'] = df.apply(network.get_props, axis=1, args=(col, 'val_set'))

                # component property container
                elif isinstance(dc, hlp.dc_gcp):
                    df[col] = df.apply(network.get_props, axis=1, args=(col, 'method'))

            df.set_index('label', inplace=True)
            df.drop('i', axis=1, inplace=True)
            df.drop('o', axis=1, inplace=True)
            fn = path + c + '.csv'
            df.to_csv(fn, sep=';', decimal='.', index=True, na_rep='nan')
            logging.debug('Component information (' + c + ') saved to ' + fn + '.')

    def save_busses(self, fn):
        r"""
        Saves the busses parametrisation to filename/comps/bus.csv

        Parameters
        ----------
        fn : str
            Path/filename for the file.
        """
        if len(self.busses) > 0:
            df = pd.DataFrame({'id': self.busses.values()}, index=self.busses.values())
            df['label'] = df.apply(network.get_props, axis=1, args=('label',))
            df['P'] = df.apply(network.get_props, axis=1, args=('P', 'val'))
            df['P_set'] = df.apply(network.get_props, axis=1, args=('P', 'val_set'))
            df.drop('id', axis=1, inplace=True)

        else:
            df = pd.DataFrame({'label': [], 'P': [], 'P_set': []})
        df.set_index('label', inplace=True)
        df.to_csv(fn, sep=';', decimal='.', index=True, na_rep='nan')
        logging.debug('Bus information saved to ' + fn + '.')

    def save_characteristics(self, path):
        r"""
        Saves the busses parametrisation to filename/comps/char.csv

        Parameters
        ----------
        fn : str
            Path/filename for the file.
        """
        # components
        cp_sort = self.comps
        cp_sort['cp'] = cp_sort.apply(network.get_class_base, axis=1)

        # characteristic lines in components
        chars = []
        for c in cp_sort.cp.unique():
            df = cp_sort[cp_sort['cp'] == c]

            for col, dc in df.index[0].attr().items():
                if isinstance(dc, hlp.dc_cc):
                    chars += df.apply(network.get_props, axis=1, args=(col, 'func')).tolist()

        # characteristic lines in busses
        for bus in self.busses.values():
            for c in bus.comps.index:
                ch = bus.comps.loc[c].char
                if ch not in chars:
                    chars += [ch]

        if len(chars) > 0:
            # get id and data
            df = pd.DataFrame({'id': chars}, index=chars)
            df['id'] = df.apply(network.get_id, axis=1)

            cols = ['x', 'y']
            for val in cols:
                df[val] = df.apply(network.get_props, axis=1, args=(val,))

        else:
            df = pd.DataFrame({'id': [], 'x': [], 'y': [], 'z1': [], 'z2': []})
            df.set_index('id', inplace=True)

        # write to char.csv
        fn = path + 'char.csv'
        df.to_csv(fn, sep=';', decimal='.', index=False, na_rep='nan')
        logging.debug('Characteristic line information saved to ' + fn + '.')

        # characteristic maps in components
        chars = []
        for c in cp_sort.cp.unique():
            df = cp_sort[cp_sort['cp'] == c]

            for col, dc in df.index[0].attr().items():
                if isinstance(dc, hlp.dc_cm):
                    chars += df.apply(network.get_props, axis=1, args=(col, 'func')).tolist()

        if len(chars) > 0:
            # get id and data
            df = pd.DataFrame({'id': chars}, index=chars)
            df['id'] = df.apply(network.get_id, axis=1)

            cols = ['x', 'y', 'z1', 'z2']
            for val in cols:
                df[val] = df.apply(network.get_props, axis=1, args=(val,))

        else:
            df = pd.DataFrame({'id': [], 'x': [], 'y': [], 'z1': [], 'z2': []})
            df.set_index('id', inplace=True)
        # write to char_map.csv
        fn = path + 'char_map.csv'
        df.to_csv(fn, sep=';', decimal='.', index=False, na_rep='nan')
        logging.debug('Characteristic map information saved to ' + fn + '.')

    def get_id(c):
        return str(c.name)[str(c.name).find(' at ') + 4:-1]

    def get_class_base(c):
        return c.name.__class__.__name__

    def get_props(c, *args):
        if hasattr(c.name, args[0]):
            if (not isinstance(c.name.get_attr(args[0]), int) and
                    not isinstance(c.name.get_attr(args[0]), str) and
                    not isinstance(c.name.get_attr(args[0]), float) and
                    not isinstance(c.name.get_attr(args[0]), list) and
                    not isinstance(c.name.get_attr(args[0]), np.ndarray) and
                    not isinstance(c.name.get_attr(args[0]), con.connection)):
                if len(args) == 1:
                    return c.name.get_attr(args[0])
                elif args[0] == 'fluid' and args[1] != 'balance':
                    return c.name.fluid.get_attr(args[1])[args[2]]
                elif args[1] == 'ref':
                    obj = c.name.get_attr(args[0]).get_attr(args[1])
                    if obj is not None:
                        return obj.get_attr(args[2])
                    else:
                        return np.nan
                else:
                    return c.name.get_attr(args[0]).get_attr(args[1])
            elif isinstance(c.name.get_attr(args[0]), np.ndarray):
                if len(c.name.get_attr(args[0]).shape) > 1:
                    return tuple(c.name.get_attr(args[0]).tolist())
                else:
                    return c.name.get_attr(args[0]).tolist()
            else:
                return c.name.get_attr(args[0])
        else:
            return ''

    def get_busses(c, *args):
        busses = []
        for bus in args[0]:
            if c.name in bus.comps.index:
                busses += [bus.label]
        return busses

    def get_bus_data(c, *args):
        items = []
        if args[1] == 'char':
            for bus in args[0]:
                if c.name in bus.comps.index:
                    val = bus.comps.loc[c.name][args[1]]
                    items += [str(val)[str(val).find(' at ') + 4:-1]]

        else:
            for bus in args[0]:
                if c.name in bus.comps.index:
                    items += [bus.comps.loc[c.name][args[1]]]

        return items<|MERGE_RESOLUTION|>--- conflicted
+++ resolved
@@ -117,8 +117,8 @@
         if isinstance(fluids, list):
                 self.fluids = sorted(fluids)
         else:
-            msg = ('Please provide a list containing the network\'s fluids on
-                   creation.')
+            msg = ('Please provide a list containing the network\'s fluids on '
+                   'creation.')
             logging.error(msg)
             raise TypeError(msg)
 
@@ -772,65 +772,38 @@
         cp_sort = self.comps.copy()
         # component type
         cp_sort['cp'] = cp_sort.apply(network.get_class_base, axis=1)
-<<<<<<< HEAD
-        cp_sort['label'] = cp_sort.apply(
-                network.get_props, axis=1, args=('label',)
-                )
-=======
         cp_sort['label'] = cp_sort.apply(network.get_props, axis=1,
                                          args=('label',))
->>>>>>> 26540fcc
         cp_sort['comp'] = cp_sort.index
         cp_sort.set_index('label', inplace=True)
         for c in cp_sort.cp.unique():
             if c not in not_required:
-<<<<<<< HEAD
-                path = hlp.modify_path_os(
-                        self.design_path + '/comps/' + c + '.csv'
-                        )
+                path = hlp.modify_path_os(self.design_path +
+                                          '/comps/' + c + '.csv')
 
                 msg = ('Reading design point information for components of '
                        'type ' + c + ' from path ' + path + '.')
                 logging.debug(msg)
-                df = pd.read_csv(
-                        path, sep=';', decimal='.', converters={
-                                'busses': ast.literal_eval,
-                                'bus_P_ref': ast.literal_eval
-                                }
-                        )
+                df = pd.read_csv(path, sep=';', decimal='.',
+                                 converters={'busses': ast.literal_eval,
+                                             'bus_P_ref': ast.literal_eval})
                 df.set_index('label', inplace=True)
                 for c_label in df.index:
                     comp = cp_sort.loc[c_label].comp
                     if comp.design_path is None:
                         d = df
                     else:
-                        path_c = hlp.modify_path_os(
-                                comp.design_path + '/comps/' + c + '.csv'
-                                )
-                        d = pd.read_csv(
-                                path_c, sep=';', decimal='.', converters={
-                                        'busses': ast.literal_eval,
-                                        'bus_P_ref': ast.literal_eval
-                                        }
-                                )
+                        path_c = hlp.modify_path_os(comp.design_path +
+                                                    '/comps/' + c + '.csv')
+                        d = pd.read_csv(path_c, sep=';', decimal='.',
+                                        converters={
+                                                'busses': ast.literal_eval,
+                                                'bus_P_ref': ast.literal_eval
+                                                })
                         d.set_index('label', inplace=True)
 
                     comp.set_parameters(self.mode, d.loc[c_label])
 
-=======
-                path = hlp.modify_path_os(self.design_path +
-                                          '/comps/' + c + '.csv')
-
-                msg = ('Reading design point information for components of '
-                       'type ' +  c + ' from path ' + path + '.')
-                logging.debug(msg)
-                comps = pd.read_csv(path, sep=';', decimal='.',
-                                    converters={'busses': ast.literal_eval,
-                                                'bus_P_ref': ast.literal_eval})
-                comps.set_index('label', inplace=True)
-                for c in comps.index:
-                    cp_sort.loc[c].comp.set_parameters(self.mode, comps.loc[c])
->>>>>>> 26540fcc
                     i = 0
                     for b in d.loc[c_label].busses:
                         bus = self.busses[b].comps
@@ -845,7 +818,6 @@
                path + '.')
         logging.debug(msg)
         for c in self.conns.index:
-<<<<<<< HEAD
             if c.design_path is None:
                 # match connection (source, source_id, target, target_id) on
                 # connection objects of design file
@@ -871,14 +843,6 @@
                               d['s_id'].isin([c.s_id]) &
                               d['t_id'].isin([c.t_id])])
 
-=======
-            # match connection (source, source_id, target, target_id) on
-            # connection objects of design file
-            conn = (df.loc[df['s'].isin([c.s.label]) &
-                           df['t'].isin([c.t.label]) &
-                           df['s_id'].isin([c.s_id]) &
-                           df['t_id'].isin([c.t_id])])
->>>>>>> 26540fcc
             if len(conn.index) > 0:
                 conn_id = conn.index[0]
                 c.m.design = d.loc[conn_id].m * self.m[d.loc[conn_id].m_unit]
@@ -889,15 +853,9 @@
 
             else:
                 msg = ('Could not find all connections in design case. '
-<<<<<<< HEAD
-                       'Please, make sure no connections have been '
-                       'modified or components have been relabeled for '
-                       'your offdesign calculation.')
-=======
                        'Please, make sure no connections have been modified '
                        'or components have been relabeled for your offdesign '
                        'calculation.')
->>>>>>> 26540fcc
                 logging.error(msg)
                 hlp.TESPyNetworkError(msg)
 
