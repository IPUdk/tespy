v0.2.1 - (some date, probably 2020)
+++++++++++++++++++++++++++++++++++

New Features
############

Documentation
#############
<<<<<<< HEAD
- Minor fixes in the docs to meet PEP8 guidelines
(`PR #143 <https://github.com/oemof/tespy/pull/143>`_).
=======
- Update the class documentations of component and connection classes
(`PR #146 <https://github.com/oemof/tespy/pull/146>`_).
>>>>>>> 6c1ad6ae

Parameter renaming
##################

Testing
#######

Bug fixes
#########
- Prevent pandas 1.0.0 installation due to bug in the :code:`to_csv()` method
  (bug will be fixed in
  `PR #31513 <https://github.com/pandas-dev/pandas/pull/31513>`_ of pandas).
  Additionally,the version requirements of third party packages have been
  updated to prevent future bugs resulting from possible API changes
  (`PR #146 <https://github.com/oemof/tespy/pull/146>`_).

Other changes
#############

Contributors
############<|MERGE_RESOLUTION|>--- conflicted
+++ resolved
@@ -6,13 +6,10 @@
 
 Documentation
 #############
-<<<<<<< HEAD
 - Minor fixes in the docs to meet PEP8 guidelines
 (`PR #143 <https://github.com/oemof/tespy/pull/143>`_).
-=======
 - Update the class documentations of component and connection classes
 (`PR #146 <https://github.com/oemof/tespy/pull/146>`_).
->>>>>>> 6c1ad6ae
 
 Parameter renaming
 ##################
