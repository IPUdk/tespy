# -*- coding: utf-8

"""Module for custom components.

Components in this module:

    - :func:`tespy.components.customs.orc_evaporator`

This file is part of project TESPy (github.com/oemof/tespy). It's copyrighted
by the contributors recorded in the version control history of the file,
available from its original location tespy/components/customs.py

SPDX-License-Identifier: MIT
"""

import logging

import numpy as np

from tespy.components.components import component

from tespy.tools.data_containers import dc_cc, dc_cp, dc_simple, dc_gcp
from tespy.tools.fluid_properties import (
        h_mix_pT, s_mix_ph, v_mix_ph, visc_mix_ph, T_mix_ph,
        dh_mix_dpQ, h_mix_pQ, T_bp_p, memorise
        )
from tespy.tools.helpers import lamb, single_fluid

# %%


class orc_evaporator(component):
    r"""
    Class orc_evaporator is the evaporator component in
    the Organic Rankine Cycle (ORC). Generally, the hot side
    of the geo-fluid from the geothermal wells keeps 2-phase.
    In order to fully use the energy in the geo-fluid,
    there are 2 inlets at the hot side.

    The ORC evaporator represents counter current evaporators. Both, 2 hot
    and 1 cold side of the evaporator, are simulated.

    Equations

        **mandatory equations**

        - :func:`tespy.components.customs.orc_evaporator.fluid_func`
        - :func:`tespy.components.customs.orc_evaporator.mass_flow_func`

        - :func:`tespy.components.customs.orc_evaporator.energy_func`

        .. math::

            0 = p_{1,in} \cdot pr1 - p_{1,out}\\
            0 = p_{2,in} \cdot pr2 - p_{2,out}\\
            0 = p_{3,in} \cdot pr3 - p_{3,out}

        - :func:`tespy.components.components.component.zeta_func`
        - :func:`tespy.components.components.component.zeta2_func`
        - :func:`tespy.components.customs.orc_evaporator.zeta3_func`

        **mandatory equations at outlet of the steam
        from geothermal heat source side**

        .. math::

            0 = h_{1,out} - h\left(p, x=0 \right)\\
            x: \text{vapour mass fraction}

        **mandatory equations at outlet of the working fluid
        of being evaporated side**

        .. math::

            0 = h_{3,out} - h\left(p, x=1 \right)\\
            x: \text{vapour mass fraction}

    Inlets/Outlets

        - in1, in2, in3 (index 1: steam from geothermal heat source,
        index 2: brine from geothermal heat source,
        index 3: working fluid of being evaporated)
        - out1, out2, out3 (index 1: steam from geothermal heat source,
        index 2: brine from geothermal heat source,
        index 3: working fluid of being evaporated)

    Image

        .. image:: _images/orc_evaporator.svg
           :scale: 100 %
           :alt: alternative text
           :align: center

    Parameters
    ----------
    label : str
        The label of the component.

    design : list
        List containing design parameters (stated as String).

    offdesign : list
        List containing offdesign parameters (stated as String).

    design_path: str
        Path to the components design case.

    local_offdesign : boolean
        Treat this component in offdesign mode in a design calculation.

    local_design : boolean
        Treat this component in design mode in an offdesign calculation.

    char_warnings: boolean
        Ignore warnings on default characteristics usage for this component.

    printout: boolean
        Include this component in the network's results printout.

    Q : String/float/tespy.helpers.dc_cp
        Heat transfer, :math:`Q/\text{W}`.

    pr1 : String/float/tespy.helpers.dc_cp
        Outlet to inlet pressure ratio at hot side 1 (steam),
        :math:`pr/1`.

    pr2 : String/float/tespy.helpers.dc_cp
        Outlet to inlet pressure ratio at hot side 2 (brine),
        :math:`pr/1`.

    pr3 : String/float/tespy.helpers.dc_cp
        Outlet to inlet pressure ratio at cold side (working fluid),
        :math:`pr/1`.

    zeta1 : str/float/tespy.helpers.dc_cp
        Geometry independent friction coefficient at hot side 1 (steam),
        :math:`\frac{\zeta}{D^4}/\frac{1}{\text{m}^4}`.

    zeta2 : str/float/tespy.helpers.dc_cp
        Geometry independent friction coefficient at hot side 2 (brine),
        :math:`\frac{\zeta}{D^4}/\frac{1}{\text{m}^4}`.

    zeta3 : str/float/tespy.helpers.dc_cp
        Geometry independent friction coefficient at cold side (working fluid),
        :math:`\frac{\zeta}{D^4}/\frac{1}{\text{m}^4}`.

    subcooling : bool
        Enable/disable subcooling at oulet of the hot side 1,
        default value: disabled.

    overheating : bool
        Enable/disable overheating at oulet of the cold side,
        default value: disabled.

    Note
    ----
    The ORC evaporator has an additional equation for enthalpy
    at outlet of the steam from geothermal heat source side:
    The fluid leaves the component in saturated liquid state.
    If subcooling is activated, it possible to specify
    the enthalpy at the outgoing connection manually.

    It also has an another additional equation for enthalpy
    at outlet of the working fluid of being evaporated:
    The fluid leaves the component in saturated gas state.
    If overheating is activated, it possible to specify
    the enthalpy at the outgoing connection manually.

    Example
    -------
    A 2-phase geo-fluid is used as the heat source for evaporating
    the working fluid. The evaporator is designed for calculate the
    mass flow rate of the working fluid with known steam and
    brine mass flow rate. From this, it is possible to calculate
    the mass flow rate of the working fluid that is fully evaporated
    through the ORC evaporator.

    >>> from tespy.connections import connection
    >>> from tespy.networks import network
    >>> from tespy.components import source, sink
    >>> from tespy.components.customs import orc_evaporator
    >>> fluids = ['water', 'Isopentane']
    >>> nw = network(fluids=fluids, iterinfo=False)
    >>> nw.set_attr(p_unit='bar', T_unit='C', h_unit='kJ / kg')
    >>> evaporator = orc_evaporator('geothermal orc evaporator')
    >>> evaporator.component()
    'orc_evaporator'
    >>> source_wf = source('working fluid source')
    >>> sink_wf = sink('working fluid sink')
    >>> source_s = source('steam source')
    >>> source_b = source('brine source')
    >>> sink_s = sink('steam sink')
    >>> sink_b = sink('brine sink')
    >>> eva_wf_in = connection(source_wf, 'out1', evaporator, 'in3')
    >>> eva_wf_out = connection(evaporator, 'out3', sink_wf, 'in1')
    >>> eva_steam_in = connection(source_s, 'out1', evaporator, 'in1')
    >>> eva_sink_s = connection(evaporator, 'out1', sink_s, 'in1')
    >>> eva_brine_in = connection(source_b, 'out1', evaporator, 'in2')
    >>> eva_sink_b = connection(evaporator, 'out2', sink_b, 'in1')
    >>> nw.add_conns(eva_wf_in, eva_wf_out)
    >>> nw.add_conns(eva_steam_in, eva_sink_s)
    >>> nw.add_conns(eva_brine_in, eva_sink_b)

    The orc working fluids leaves the evaporator in saturated steam state, the
    geothermal steam leaves the component in staturated liquid state. We imply
    the state of geothermal steam and brine with the corresponding mass flow as
    well as the working fluid's state at the evaporator inlet. Additionaly, the
    pressure ratios for all three streams are specified.

    >>> evaporator.set_attr(pr1=0.95, pr2=0.98, pr3=0.99)
    >>> eva_wf_in.set_attr(T=111, p=11,
    ... fluid={'water': 0, 'Isopentane': 1})
    >>> eva_steam_in.set_attr(T=147, p=4.3, m=20,
    ... fluid={'water': 1, 'Isopentane': 0})
    >>> eva_brine_in.set_attr(T=147, p=10.2, m=190,
    ... fluid={'water': 1, 'Isopentane': 0})
    >>> eva_sink_b.set_attr(T=117)
    >>> nw.solve(mode='design')

    Check the state of the steam and working fluid outlet:

    >>> eva_wf_out.x.val
    1.0
    >>> eva_sink_s.x.val
    0.0
    """

    @staticmethod
    def component():
        return 'orc_evaporator'

    @staticmethod
    def attr():
        return {'Q': dc_cp(max_val=0),
                'pr1': dc_cp(max_val=1), 'pr2': dc_cp(max_val=1),
                'pr3': dc_cp(max_val=1),
                'zeta1': dc_cp(min_val=0), 'zeta2': dc_cp(min_val=0),
                'zeta3': dc_cp(min_val=0),
                'subcooling': dc_simple(val=False),
                'overheating': dc_simple(val=False),
                'SQ1': dc_simple(), 'SQ2': dc_simple(), 'SQ3': dc_simple(),
                'Sirr': dc_simple()}

    @staticmethod
    def inlets():
        return ['in1', 'in2', 'in3']

    @staticmethod
    def outlets():
        return ['out1', 'out2', 'out3']

    def comp_init(self, nw):

        component.comp_init(self, nw)

        # number of mandatroy equations for
        # fluid balance: num_fl * 3
        # mass flow: 3
        # energy balance: 1
        self.num_eq = self.num_nw_fluids * 3 + 3 + 1
        # enthalpy hot side 1 outlet (if not subcooling): 1
        if self.subcooling.val is False:
            self.num_eq += 1
        # enthalpy cold side outlet (if not overheating): 1
        if self.overheating.val is False:
            self.num_eq += 1
        for var in [self.Q, self.pr1, self.pr2, self.pr3,
                    self.zeta1, self.zeta2, self.zeta3, ]:
            if var.is_set is True:
                self.num_eq += 1

        self.mat_deriv = np.zeros((
            self.num_eq,
            self.num_i + self.num_o + self.num_vars,
            self.num_nw_vars))

        self.vec_res = np.zeros(self.num_eq)
        pos = self.num_nw_fluids * 3
        self.mat_deriv[0:pos] = self.fluid_deriv()
        self.mat_deriv[pos:pos + 3] = self.mass_flow_deriv()

    def equations(self):
        r"""
        Calculates vector vec_res with results of equations for this component.

        Returns
        -------
        vec_res : list
            Vector of residual values.
        """
        k = 0

        ######################################################################
        # equations for fluid balance
        self.vec_res[k:k + self.num_nw_fluids * 3] = self.fluid_func()
        k += self.num_nw_fluids * 3

        ######################################################################
        # equations for mass flow balance
        self.vec_res[k:k + 3] = self.mass_flow_func()
        k += 3

        ######################################################################
        # equations for energy balance
        self.vec_res[k] = self.energy_func()
        k += 1

        ######################################################################
        # equations for specified heat transfer
        if self.Q.is_set:
            self.vec_res[k] = (
                self.inl[2].m.val_SI * (
                    self.outl[2].h.val_SI - self.inl[2].h.val_SI) - self.Q.val)
<<<<<<< HEAD
            k += 1

        ######################################################################
        # equations for specified heat transfer coefficient
        if self.kA.is_set:
            self.vec_res[k] += self.kA_func()
=======
>>>>>>> 7a0699b1
            k += 1

        ######################################################################
        # equations for specified pressure ratio at hot side 1
        if self.pr1.is_set:
            self.vec_res[k] = (
                    self.pr1.val * self.inl[0].p.val_SI -
                    self.outl[0].p.val_SI)
            k += 1

        ######################################################################
        # equations for specified pressure ratio at hot side 2
        if self.pr2.is_set:
            self.vec_res[k] = (
                    self.pr2.val * self.inl[1].p.val_SI -
                    self.outl[1].p.val_SI)
            k += 1

        ######################################################################
        # equations for specified pressure ratio at cold side
        if self.pr3.is_set:
            self.vec_res[k] = (
                    self.pr3.val * self.inl[2].p.val_SI -
                    self.outl[2].p.val_SI)
            k += 1

        ######################################################################
        # equations for specified zeta at hot side 1
        if self.zeta1.is_set:
            self.vec_res[k] = self.zeta_func()
            k += 1

        ######################################################################
        # equations for specified zeta at hot side 2
        if self.zeta2.is_set:
            self.vec_res[k] = self.zeta2_func()
            k += 1

        ######################################################################
        # equations for specified zeta at cold side
        if self.zeta3.is_set:
            self.vec_res[k] = self.zeta3_func()
            k += 1

        ######################################################################
        # equation for saturated liquid at hot side 1 outlet
        if self.subcooling.val is False:
            o1 = self.outl[0].to_flow()
            self.vec_res[k] = o1[2] - h_mix_pQ(o1, 0)
            k += 1

        ######################################################################
        # equation for saturated gas at cold side outlet
        if self.overheating.val is False:
            o3 = self.outl[2].to_flow()
            self.vec_res[k] = o3[2] - h_mix_pQ(o3, 1)
            k += 1

    def zeta3_func(self):
        r"""
        Calculate residual value of :math:`\zeta_3`-function.

        Returns
        -------
        val : float
            Residual value of function.

            .. math::

                val = \begin{cases}
                p_{in} - p_{out} & |\dot{m}| < \epsilon \\
                \frac{\zeta_3}{D^4} - \frac{(p_{3,in} - p_{3,out}) \cdot \pi^2}
                {8 \cdot \dot{m}_{3,in} \cdot |\dot{m}_{3,in}| \cdot
                \frac{v_{3,in} + v_{3,out}}{2}} &
                |\dot{m}| > \epsilon
                \end{cases}

        Note
        ----
        The zeta value is caluclated on the basis of a given pressure loss at
        a given flow rate in the design case. As the cross sectional area A
        will not change, it is possible to handle the equation in this way:

        .. math::

            \frac{\zeta_3}{D^4} =  \frac{\Delta p_3\cdot \pi^2}
            {8 \cdot \dot{m}_3^2 \cdot v}
        """
        i = self.inl[2].to_flow()
        o = self.outl[2].to_flow()

        if abs(i[0]) < 1e-4:
            return i[1] - o[1]
        else:
            v_i = v_mix_ph(i, T0=self.inl[2].T.val_SI)
            v_o = v_mix_ph(o, T0=self.outl[2].T.val_SI)
            return (self.zeta3.val - (i[1] - o[1]) * np.pi ** 2 /
                    (8 * abs(i[0]) * i[0] * (v_i + v_o) / 2))

    def derivatives(self, vec_z):
        r"""
        Calculates matrix of partial derivatives for given equations.

        Returns
        -------
        mat_deriv : ndarray
            Matrix of partial derivatives.
        """

        ######################################################################
        # derivatives fluid and mass balance are static
        k = self.num_nw_fluids * 3 + 3

        ######################################################################
        # derivatives for energy balance equation
        # mat_deriv += self.energy_deriv()
        for i in range(3):
            self.mat_deriv[k, i, 0] = (
                    self.outl[i].h.val_SI - self.inl[i].h.val_SI)
            self.mat_deriv[k, i, 2] = -self.inl[i].m.val_SI

        self.mat_deriv[k, 3, 2] = self.inl[0].m.val_SI
        self.mat_deriv[k, 4, 2] = self.inl[1].m.val_SI
        self.mat_deriv[k, 5, 2] = self.inl[2].m.val_SI
        k += 1

        ######################################################################
        # derivatives for specified heat transfer
        if self.Q.is_set:
            self.mat_deriv[k, 2, 0] = (
                    self.outl[2].h.val_SI - self.inl[2].h.val_SI)
            self.mat_deriv[k, 2, 2] = -self.inl[2].m.val_SI
            self.mat_deriv[k, 5, 2] = self.inl[2].m.val_SI
            k += 1

        ######################################################################
        # derivatives for specified pressure ratio at hot side 1
        if self.pr1.is_set:
            self.mat_deriv[k, 0, 1] = self.pr1.val
            self.mat_deriv[k, 3, 1] = -1
            k += 1

        ######################################################################
        # derivatives for specified pressure ratio at hot side 2
        if self.pr2.is_set:
            self.mat_deriv[k, 1, 1] = self.pr2.val
            self.mat_deriv[k, 4, 1] = -1
            k += 1

        ######################################################################
        # derivatives for specified pressure ratio at cold side
        if self.pr3.is_set:
            self.mat_deriv[k, 2, 1] = self.pr3.val
            self.mat_deriv[k, 5, 1] = -1
            k += 1

        ######################################################################
        # derivatives for specified zeta at hot side 1
        if self.zeta1.is_set:
            f = self.zeta_func
            if not vec_z[0, 0]:
                self.mat_deriv[k, 0, 0] = self.numeric_deriv(f, 'm', 0)
            if not vec_z[0, 1]:
                self.mat_deriv[k, 0, 1] = self.numeric_deriv(f, 'p', 0)
            if not vec_z[0, 2]:
                self.mat_deriv[k, 0, 2] = self.numeric_deriv(f, 'h', 0)
            if not vec_z[3, 1]:
                self.mat_deriv[k, 3, 1] = self.numeric_deriv(f, 'p', 3)
            if not vec_z[3, 2]:
                self.mat_deriv[k, 3, 2] = self.numeric_deriv(f, 'h', 3)
            k += 1

        ######################################################################
        # derivatives for specified zeta at hot side 2
        if self.zeta2.is_set:
            f = self.zeta2_func
            if not vec_z[1, 0]:
                self.mat_deriv[k, 1, 0] = self.numeric_deriv(f, 'm', 1)
            if not vec_z[1, 1]:
                self.mat_deriv[k, 1, 1] = self.numeric_deriv(f, 'p', 1)
            if not vec_z[1, 2]:
                self.mat_deriv[k, 1, 2] = self.numeric_deriv(f, 'h', 1)
            if not vec_z[4, 1]:
                self.mat_deriv[k, 4, 1] = self.numeric_deriv(f, 'p', 4)
            if not vec_z[4, 2]:
                self.mat_deriv[k, 4, 2] = self.numeric_deriv(f, 'h', 4)
            k += 1

        ######################################################################
        # derivatives for specified zeta at cold side
        if self.zeta3.is_set:
            f = self.zeta3_func
            if not vec_z[2, 0]:
                self.mat_deriv[k, 2, 0] = self.numeric_deriv(f, 'm', 2)
            if not vec_z[2, 1]:
                self.mat_deriv[k, 2, 1] = self.numeric_deriv(f, 'p', 2)
            if not vec_z[2, 2]:
                self.mat_deriv[k, 2, 2] = self.numeric_deriv(f, 'h', 2)
            if not vec_z[5, 1]:
                self.mat_deriv[k, 5, 1] = self.numeric_deriv(f, 'p', 5)
            if not vec_z[5, 2]:
                self.mat_deriv[k, 5, 2] = self.numeric_deriv(f, 'h', 5)
            k += 1

        ######################################################################
        # derivatives for saturated liquid at hot side 1 outlet equation
        if self.subcooling.val is False:
            o1 = self.outl[0].to_flow()
            self.mat_deriv[k, 3, 1] = -dh_mix_dpQ(o1, 0)
            self.mat_deriv[k, 3, 2] = 1
            k += 1

        ######################################################################
        # derivatives for saturated gas at cold side outlet 3 equation
        if self.overheating.val is False:
            o3 = self.outl[2].to_flow()
            self.mat_deriv[k, 5, 1] = -dh_mix_dpQ(o3, 1)
            self.mat_deriv[k, 5, 2] = 1
            k += 1

    def fluid_func(self):
        r"""
        Calculates the vector of residual values for component's fluid balance
        equations.

        Returns
        -------
        vec_res : list
            Vector of residual values for component's fluid balance.

            .. math::

                0 = fluid_{i,in_{j}} - fluid_{i,out_{j}} \;
                \forall i \in \mathrm{fluid}, \; \forall j \in inlets/outlets
        """
        vec_res = []

        for i in range(self.num_i):
            for fluid, x in self.inl[i].fluid.val.items():
                vec_res += [x - self.outl[i].fluid.val[fluid]]
        return vec_res

    def mass_flow_func(self):
        r"""
        Calculates the residual value for component's mass flow balance
        equation.

        Returns
        -------
        vec_res : list
            Vector with residual value for component's mass flow balance.

            .. math::

                0 = \dot{m}_{in,i} - \dot{m}_{out,i} \;
                \forall i \in inlets/outlets
        """
        vec_res = []
        for i in range(self.num_i):
            vec_res += [self.inl[i].m.val_SI - self.outl[i].m.val_SI]
        return vec_res

    def fluid_deriv(self):
        r"""
        Calculates the partial derivatives for all fluid balance equations.

        Returns
        -------
        deriv : list
            Matrix with partial derivatives for the fluid equations.
        """
        deriv = np.zeros((self.num_nw_fluids * 3,
                          6 + self.num_vars,
                          self.num_nw_vars))
        deriv = np.zeros((self.num_nw_fluids * self.num_i,
                          2 * self.num_i,
                          self.num_nw_vars))
        for i in range(self.num_i):
            for j in range(self.num_nw_fluids):
                deriv[i * self.num_nw_fluids + j, i, j + 3] = 1
                deriv[i * self.num_nw_fluids + j, self.num_i + i, j + 3] = -1
        return deriv.tolist()

    def mass_flow_deriv(self):
        r"""
        Calculates the partial derivatives for all mass flow balance equations.

        Returns
        -------
        deriv : list
            Matrix with partial derivatives for the mass flow balance
            equations.
        """
        deriv = np.zeros((self.num_i, 2 * self.num_i, self.num_nw_vars))
        for i in range(self.num_i):
            deriv[i, i, 0] = 1
        for j in range(self.num_i):
            deriv[j, j + self.num_i, 0] = -1
        return deriv.tolist()

    def energy_func(self):
        r"""
        Equation for heat exchanger energy balance.

        Returns
        -------
        res : float
            Residual value of equation.

            .. math::

                0 = \dot{m}_{1,in} \cdot \left(h_{1,out} - h_{1,in} \right) +
                \dot{m}_{2,in} \cdot \left(h_{2,out} - h_{2,in} \right) +
                \dot{m}_{3,in} \cdot \left(h_{3,out} - h_{3,in} \right)
        """

        return (self.inl[0].m.val_SI * (self.outl[0].h.val_SI -
                                        self.inl[0].h.val_SI) +
                self.inl[1].m.val_SI * (self.outl[1].h.val_SI -
                                        self.inl[1].h.val_SI) +
                self.inl[2].m.val_SI * (self.outl[2].h.val_SI -
                                        self.inl[2].h.val_SI))

    def bus_func(self, bus):
        r"""
        Calculates the residual value of the bus function.

        Parameters
        ----------
        bus : tespy.connections.bus
            TESPy bus object.

        Returns
        -------
        val : float
            Residual value of equation.

            .. math::

                val = P \cdot f\left( \frac{P}{P_{ref}}\right)

                P = \dot{m}_{3,in} \cdot \left( h_{3,out} - h_{3,in} \right)
        """
        i = self.inl[2].to_flow()
        o = self.outl[2].to_flow()

        val = i[0] * (o[2] - i[2])
        if np.isnan(bus.P_ref):
            expr = 1
        else:
            expr = abs(val / bus.P_ref)
        return val * bus.char.evaluate(expr)

    def bus_deriv(self, bus):
        r"""
        Calculates the matrix of partial derivatives of the bus function.

        Parameters
        ----------
        bus : tespy.connections.bus
            TESPy bus object.

        Returns
        -------
        mat_deriv : ndarray
            Matrix of partial derivatives.
        """
        deriv = np.zeros((1, 6, self.num_nw_vars))
        deriv[0, 2, 0] = self.numeric_deriv(self.bus_func, 'm', 2, bus=bus)
        deriv[0, 2, 2] = self.numeric_deriv(self.bus_func, 'h', 2, bus=bus)
        deriv[0, 5, 2] = self.numeric_deriv(self.bus_func, 'h', 5, bus=bus)
        return deriv

    def convergence_check(self, nw):
        r"""
        Performs a convergence check.
        """

    def initialise_source(self, c, key):
        r"""
        Returns a starting value for pressure and enthalpy at component's
        outlet.

        Parameters
        ----------
        c : tespy.connections.connection
            Connection to perform initialisation on.

        key : str
            Fluid property to retrieve.

        Returns
        -------
        val : float
            Starting value for pressure/enthalpy in SI units.

            .. math::

                val = \begin{cases}
                4 \cdot 10^5 & \text{key = 'p'}\\
                h\left(p, 200 \text{K} \right) & \text{key = 'h' at outlet 1}\\
                h\left(p, 250 \text{K} \right) & \text{key = 'h' at outlet 2}
                \end{cases}
        """
        if key == 'p':
            return 50e5
        elif key == 'h':
            flow = [c.m.val0, c.p.val_SI, c.h.val_SI, c.fluid.val]
            if c.s_id == 'out1':
                T = 200 + 273.15
                return h_mix_pT(flow, T)
            elif c.s_id == 'out2':
                T = 200 + 273.15
                return h_mix_pT(flow, T)
            else:
                T = 250 + 273.15
                return h_mix_pT(flow, T)

    def initialise_target(self, c, key):
        r"""
        Returns a starting value for pressure and enthalpy at component's
        inlet.

        Parameters
        ----------
        c : tespy.connections.connection
            Connection to perform initialisation on.

        key : str
            Fluid property to retrieve.

        Returns
        -------
        val : float
            Starting value for pressure/enthalpy in SI units.

            .. math::

                val = \begin{cases}
                4 \cdot 10^5 & \text{key = 'p'}\\
                h\left(p, 300 \text{K} \right) & \text{key = 'h' at inlet 1}\\
                h\left(p, 220 \text{K} \right) & \text{key = 'h' at outlet 2}
                \end{cases}
        """
        if key == 'p':
            return 50e5
        elif key == 'h':
            flow = [c.m.val0, c.p.val_SI, c.h.val_SI, c.fluid.val]
            if c.t_id == 'in1':
                T = 300 + 273.15
                return h_mix_pT(flow, T)
            elif c.t_id == 'in2':
                T = 300 + 273.15
                return h_mix_pT(flow, T)
            else:
                T = 220 + 273.15
                return h_mix_pT(flow, T)

    def calc_parameters(self):
        r"""
        Postprocessing parameter calculation.
        """
        # connection information
        i1 = self.inl[0].to_flow()
        i2 = self.inl[1].to_flow()
        i3 = self.inl[2].to_flow()
        o1 = self.outl[0].to_flow()
        o2 = self.outl[1].to_flow()
        o3 = self.outl[2].to_flow()

        # temperatures
        if isinstance(self, orc_evaporator):
            T_i1 = T_bp_p(i1)
        else:
            T_i1 = T_mix_ph(i1, T0=self.inl[0].T.val_SI)
        T_i2 = T_mix_ph(i2, T0=self.inl[1].T.val_SI)
        T_i3 = T_mix_ph(i3, T0=self.inl[2].T.val_SI)
        T_o1 = T_mix_ph(o1, T0=self.outl[0].T.val_SI)
        T_o2 = T_mix_ph(o2, T0=self.outl[1].T.val_SI)
        T_o3 = T_mix_ph(o3, T0=self.outl[2].T.val_SI)

        # specific volume
        v_i1 = v_mix_ph(i1, T0=T_i1)
        v_i2 = v_mix_ph(i2, T0=T_i2)
        v_i3 = v_mix_ph(i3, T0=T_i3)
        v_o1 = v_mix_ph(o1, T0=T_o1)
        v_o2 = v_mix_ph(o2, T0=T_o2)
        v_o3 = v_mix_ph(o3, T0=T_o3)

        # specific entropy
        s_i1 = s_mix_ph(i1, T0=T_i1)
        s_i2 = s_mix_ph(i2, T0=T_i2)
        s_i3 = s_mix_ph(i3, T0=T_i3)
        s_o1 = s_mix_ph(o1, T0=T_o1)
        s_o2 = s_mix_ph(o2, T0=T_o2)
        s_o3 = s_mix_ph(o3, T0=T_o3)

        # component parameters
        self.Q.val = -i3[0] * (o3[2] - i3[2])

        self.pr1.val = o1[1] / i1[1]
        self.pr2.val = o2[1] / i2[1]
        self.pr3.val = o3[1] / i3[1]
        self.zeta1.val = ((i1[1] - o1[1]) * np.pi ** 2 /
                          (8 * i1[0] ** 2 * (v_i1 + v_o1) / 2))
        self.zeta2.val = ((i2[1] - o2[1]) * np.pi ** 2 /
                          (8 * i2[0] ** 2 * (v_i2 + v_o2) / 2))
        self.zeta3.val = ((i3[1] - o3[1]) * np.pi ** 2 /
                          (8 * i3[0] ** 2 * (v_i3 + v_o3) / 2))

        self.SQ1.val = self.inl[0].m.val_SI * (s_o1 - s_i1)
        self.SQ2.val = self.inl[1].m.val_SI * (s_o2 - s_i2)
        self.SQ3.val = self.inl[2].m.val_SI * (s_o3 - s_i3)
        self.Sirr.val = self.SQ1.val + self.SQ2.val + self.SQ3.val

        self.check_parameter_bounds()<|MERGE_RESOLUTION|>--- conflicted
+++ resolved
@@ -311,15 +311,6 @@
             self.vec_res[k] = (
                 self.inl[2].m.val_SI * (
                     self.outl[2].h.val_SI - self.inl[2].h.val_SI) - self.Q.val)
-<<<<<<< HEAD
-            k += 1
-
-        ######################################################################
-        # equations for specified heat transfer coefficient
-        if self.kA.is_set:
-            self.vec_res[k] += self.kA_func()
-=======
->>>>>>> 7a0699b1
             k += 1
 
         ######################################################################
@@ -601,7 +592,7 @@
             for j in range(self.num_nw_fluids):
                 deriv[i * self.num_nw_fluids + j, i, j + 3] = 1
                 deriv[i * self.num_nw_fluids + j, self.num_i + i, j + 3] = -1
-        return deriv.tolist()
+        return deriv
 
     def mass_flow_deriv(self):
         r"""
@@ -618,7 +609,7 @@
             deriv[i, i, 0] = 1
         for j in range(self.num_i):
             deriv[j, j + self.num_i, 0] = -1
-        return deriv.tolist()
+        return deriv
 
     def energy_func(self):
         r"""
@@ -692,11 +683,6 @@
         deriv[0, 2, 2] = self.numeric_deriv(self.bus_func, 'h', 2, bus=bus)
         deriv[0, 5, 2] = self.numeric_deriv(self.bus_func, 'h', 5, bus=bus)
         return deriv
-
-    def convergence_check(self, nw):
-        r"""
-        Performs a convergence check.
-        """
 
     def initialise_source(self, c, key):
         r"""
