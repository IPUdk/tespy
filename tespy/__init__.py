--- conflicted
+++ resolved
@@ -2,11 +2,7 @@
 .. moduleauthor:: Francesco Witte <francesco.witte@hs-flensburg.de>
 
 """
-<<<<<<< HEAD
-__version__ = '0.1.2'
-=======
-__version__ = '0.1.3 dev'
->>>>>>> dc183cd5
+__version__ = '0.1.3'
 
 from tespy.components import characteristics as cmp_char, components as cmp, subsystems as subsys
 from tespy import connections as con
