# -*- coding: utf-8

"""Module of class Splitter.


This file is part of project TESPy (github.com/oemof/tespy). It's copyrighted
by the contributors recorded in the version control history of the file,
available from its original location tespy/components/nodes/splitter.py

SPDX-License-Identifier: MIT
"""

import numpy as np

from tespy.components.nodes.base import NodeBase
from tespy.tools.data_containers import SimpleDataContainer as dc_simple
from tespy.tools.document_models import generate_latex_eq


class Splitter(NodeBase):
    r"""
    Split up a mass flow in parts of identical enthalpy and fluid composition.

    **Mandatory Equations**

    - :py:meth:`tespy.components.nodes.base.NodeBase.mass_flow_func`
    - :py:meth:`tespy.components.nodes.base.NodeBase.pressure_equality_func`
    - :py:meth:`tespy.components.nodes.splitter.Splitter.fluid_func`
    - :py:meth:`tespy.components.nodes.splitter.Splitter.energy_balance_func`

    Inlets/Outlets

    - in1
    - specify number of outlets with :code:`num_out` (default value: 2)

    Image

    .. image:: /api/_images/Splitter.svg
       :alt: flowsheet of the splitter
       :align: center
       :class: only-light

    .. image:: /api/_images/Splitter_darkmode.svg
       :alt: flowsheet of the splitter
       :align: center
       :class: only-dark

    Parameters
    ----------
    label : str
        The label of the component.

    design : list
        List containing design parameters (stated as String).

    offdesign : list
        List containing offdesign parameters (stated as String).

    design_path : str
        Path to the components design case.

    local_offdesign : boolean
        Treat this component in offdesign mode in a design calculation.

    local_design : boolean
        Treat this component in design mode in an offdesign calculation.

    char_warnings : boolean
        Ignore warnings on default characteristics usage for this component.

    printout : boolean
        Include this component in the network's results printout.

    num_out : float, dict
        Number of outlets for this component, default value: 2.

    Example
    -------
    A splitter is used to split up a single mass flow into a specified number
    of different parts at identical pressure, enthalpy and fluid composition.

    >>> from tespy.components import Sink, Source, Splitter
    >>> from tespy.connections import Connection
    >>> from tespy.networks import Network
    >>> import shutil
    >>> import numpy as np
    >>> fluid_list = ['O2', 'N2']
    >>> nw = Network(fluids=fluid_list, p_unit='bar', T_unit='C',
    ... iterinfo=False)
    >>> so = Source('source')
    >>> si1 = Sink('sink1')
    >>> si2 = Sink('sink2')
    >>> si3 = Sink('sink3')
    >>> s = Splitter('splitter', num_out=3)
    >>> s.component()
    'splitter'
    >>> inc = Connection(so, 'out1', s, 'in1')
    >>> outg1 = Connection(s, 'out1', si1, 'in1')
    >>> outg2 = Connection(s, 'out2', si2, 'in1')
    >>> outg3 = Connection(s, 'out3', si3, 'in1')
    >>> nw.add_conns(inc, outg1, outg2, outg3)

    An Air (simplified) mass flow is split up into three mass flows. The total
    incoming mass flow is 5 kg/s, 3 kg/s and 1 kg/s respectively are leaving
    the splitter into the first two outlets. The residual mass flow will
    drain in the last outlet. Temperature and fluid composition will not
    change.

    >>> inc.set_attr(fluid={'O2': 0.23, 'N2': 0.77}, p=1, T=20, m=5)
    >>> outg1.set_attr(m=3)
    >>> outg2.set_attr(m=1)
    >>> nw.solve('design')
    >>> round(outg3.m.val_SI, 1)
    1.0
    >>> round(inc.T.val, 1)
    20.0
    >>> round(outg3.T.val, 1)
    20.0
    """

    @staticmethod
    def component():
        return 'splitter'

    @staticmethod
    def get_parameters():
        return {'num_out': dc_simple()}

    def get_mandatory_constraints(self):
        return {
            'mass_flow_constraints': {
                'func': self.mass_flow_func, 'deriv': self.mass_flow_deriv,
                'constant_deriv': True, 'latex': self.mass_flow_func_doc,
                'num_eq': 1},
            # 'fluid_constraints': {
            #     'func': self.fluid_func, 'deriv': self.fluid_deriv,
            #     'constant_deriv': True, 'latex': self.fluid_func_doc,
            #     'num_eq': self.num_o * sum(self.inl[0].fluid.is_var)
            # },
            'energy_balance_constraints': {
                'func': self.energy_balance_func,
                'deriv': self.energy_balance_deriv,
                'constant_deriv': True, 'latex': self.energy_balance_func_doc,
                'num_eq': self.num_o},
            'pressure_constraints': {
                'func': self.pressure_equality_func,
                'deriv': self.pressure_equality_deriv,
                'constant_deriv': True,
                'latex': self.pressure_equality_func_doc,
                'num_eq': self.num_i + self.num_o - 1}
        }

    @staticmethod
    def inlets():
        return ['in1']

    def outlets(self):
        if self.num_out.is_set:
            return ['out' + str(i + 1) for i in range(self.num_out.val)]
        else:
            self.set_attr(num_out=2)
            return self.outlets()

<<<<<<< HEAD
    def propagate_wrapper_to_target(self, branch):
        branch["components"] += [self]
        for outconn in self.outl:
            branch["connections"] += [outconn]
            outconn.target.propagate_wrapper_to_target(branch)
=======
    def preprocess(self, nw, num_eq=0):
        super().preprocess(nw, num_eq)
        self._propagation_start = False
>>>>>>> a6e2f20e

    def fluid_func(self):
        r"""
        Calculate the vector of residual values for fluid balance equations.

        Returns
        -------
        residual : list
            Vector of residual values for component's fluid balance.

            .. math::

                0 = x_{fl,in} - x_{fl,out,j} \;
                \forall fl \in \text{network fluids,} \; \forall j \in
                \text{outlets}
        """
        residual = []
        for o in self.outl:
            for fluid, x in self.inl[0].fluid.val.items():
                residual += [x - o.fluid.val[fluid]]
        return residual

    def fluid_func_doc(self, label):
        r"""
        Calculate the vector of residual values for fluid balance equations.

        Parameters
        ----------
        label : str
            Label for equation.

        Returns
        -------
        latex : str
            LaTeX code of equations applied.
        """
        latex = (
            r'0 = x_{fl\mathrm{,in}} - x_{fl\mathrm{,out,}j}'
            r'\; \forall fl \in \text{network fluids,} \; \forall j \in'
            r'\text{outlets}'
        )
        return generate_latex_eq(self, latex, label)

    def fluid_deriv(self):
        r"""
        Calculate partial derivatives for all fluid balance equations.

        Returns
        -------
        deriv : list
            Matrix with partial derivatives for the fluid equations.
        """
        deriv = self._build_subjacobian(self.fluid_constraints)
        if self.inl[0].fluid.is_var:
            i = 0
            for k in range(self.num_o):
                for fluid in self.inl[0].fluid.val:
                    if not self.inl[0].fluid.val_set[fluid]:
                        deriv[i, self.get_conn_var_pos(0, fluid)] = 1
                    if not self.outl[k].fluid.val_set[fluid]:
                        deriv[i, self.get_conn_var_pos(k + 1, fluid)] = -1
                    i += 1
        return deriv

    def energy_balance_func(self):
        r"""
        Calculate energy balance.

        Returns
        -------
        residual : list
            Residual value of energy balance.

            .. math::

                0 = h_{in} - h_{out,j} \;
                \forall j \in \mathrm{outlets}\\
        """
        residual = []
        for o in self.outl:
            residual += [self.inl[0].h.val_SI - o.h.val_SI]
        return residual

    def energy_balance_func_doc(self, label):
        r"""
        Calculate energy balance.

        Parameters
        ----------
        label : str
            Label for equation.
        """
        latex = r'0=h_{in}-h_{\mathrm{out,}j}\;\forall j \in\text{outlets}'
        return generate_latex_eq(self, latex, label)

    def energy_balance_deriv(self, k):
        r"""
        Calculate partial derivatives for energy balance equation.

        Returns
        -------
        deriv : list
            Matrix of partial derivatives.
        """
        for eq, o in enumerate(self.outl):
            if self.inl[0].h.is_var:
                self.jacobian[k + eq, self.inl[0].h.J_col] = 1
            if o.h.is_var:
                self.jacobian[k + eq, o.h.J_col] = -1

    def propagate_fluid_to_target(self, inconn, start, entry_point=False):
        r"""
        Propagate the fluids towards connection's target in recursion.

        Parameters
        ----------
        inconn : tespy.connections.connection.Connection
            Connection to initialise.

        start : tespy.components.component.Component
            This component is the fluid propagation starting point.
            The starting component is saved to prevent infinite looping.
        """
        if not entry_point and inconn == start:
            return
        for outconn in self.outl:
            for fluid, x in inconn.fluid.val.items():
                if (not outconn.fluid.val_set[fluid] and
                        not outconn.good_starting_values):
                    outconn.fluid.val[fluid] = x

            outconn.target.propagate_fluid_to_target(outconn, start)

<<<<<<< HEAD
    def propagate_fluid_wrappers_to_target(self, inconn, start):
        r"""
        Propagate the fluids towards connection's target in recursion.

        Parameters
        ----------
        inconn : tespy.connections.connection.Connection
            Connection to initialise.

        start : tespy.components.component.Component
            This component is the fluid propagation starting point.
            The starting component is saved to prevent infinite looping.
        """
        for outconn in self.outl:
            for fluid, x in inconn.fluid.val.items():
                if fluid not in outconn.fluid.val:
                    outconn._create_fluid_wrapper(
                        fluid, inconn.fluid.engine[fluid], inconn.fluid.back_end[fluid]
                    )
                    outconn.fluid.val_set[fluid] = False
                    outconn.fluid.is_var = inconn.fluid.is_var
                    outconn.fluid.val[fluid] = x

            outconn.target.propagate_fluid_wrappers_to_target(outconn, start)

    def propagate_fluid_to_source(self, outconn, start):
=======
    def propagate_fluid_to_source(self, outconn, start, entry_point=False):
>>>>>>> a6e2f20e
        r"""
        Propagate the fluids towards connection's source in recursion.

        Parameters
        ----------
        outconn : tespy.connections.connection.Connection
            Connection to initialise.

        start : tespy.components.component.Component
            This component is the fluid propagation starting point.
            The starting component is saved to prevent infinite looping.
        """
        if (not entry_point and outconn == start) or self._propagation_start:
            return

        self._propagation_start = True

        inconn = self.inl[0]
        for fluid, x in outconn.fluid.val.items():
            if (inconn.fluid.val_set[fluid] is False and
                    inconn.good_starting_values is False):
                inconn.fluid.val[fluid] = x

        inconn.source.propagate_fluid_to_source(inconn, start)

        self._propagation_start = False<|MERGE_RESOLUTION|>--- conflicted
+++ resolved
@@ -161,17 +161,15 @@
             self.set_attr(num_out=2)
             return self.outlets()
 
-<<<<<<< HEAD
     def propagate_wrapper_to_target(self, branch):
         branch["components"] += [self]
         for outconn in self.outl:
             branch["connections"] += [outconn]
             outconn.target.propagate_wrapper_to_target(branch)
-=======
-    def preprocess(self, nw, num_eq=0):
-        super().preprocess(nw, num_eq)
+
+    def preprocess(self, num_eq=0):
+        super().preprocess(num_eq)
         self._propagation_start = False
->>>>>>> a6e2f20e
 
     def fluid_func(self):
         r"""
@@ -305,7 +303,6 @@
 
             outconn.target.propagate_fluid_to_target(outconn, start)
 
-<<<<<<< HEAD
     def propagate_fluid_wrappers_to_target(self, inconn, start):
         r"""
         Propagate the fluids towards connection's target in recursion.
@@ -331,10 +328,7 @@
 
             outconn.target.propagate_fluid_wrappers_to_target(outconn, start)
 
-    def propagate_fluid_to_source(self, outconn, start):
-=======
     def propagate_fluid_to_source(self, outconn, start, entry_point=False):
->>>>>>> a6e2f20e
         r"""
         Propagate the fluids towards connection's source in recursion.
 
