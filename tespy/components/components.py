"""
.. module:: components
    :synopsis:

.. moduleauthor:: Francesco Witte <francesco.witte@hs-flensburg.de>
"""

import numpy as np
import math
import time

import CoolProp.CoolProp as CP

from tespy.helpers import (
    num_fluids, fluid_structure, MyComponentError, tespy_fluid,
    v_mix_ph, h_mix_pT, h_mix_ps, s_mix_pT, s_mix_ph, T_mix_ph, visc_mix_ph,
    dT_mix_dph, dT_mix_pdh, dT_mix_ph_dfluid, h_mix_pQ, dh_mix_dpQ,
    h_ps, s_ph,
    molar_massflow, lamb,
    molar_masses, err,
    dc_cp, dc_cc, dc_gcp
)

from tespy.components import characteristics as cmp_char


def init_target(nw, c, start):
    """
    propagates the fluids towards connections target,
    ends when reaching sink, merge or combustion chamber

    :param nw: network to operate on
    :type nw: tespy.networks.network
    :param c: connection to initialise
    :type c: tespy.connections.connection
    :param start: fluid propagation startingpoint, in some cases needed
        to exit the recursion
    :type start: tespy.connections.connection
    :returns: no return value

    .. note::
        This method is the same as the method in the network class of the
        networks module. This is necessary as the combustion chambers
        convergence check requires the method while the networks module
        requires the components module. Check, if the cicular imports can be
        avoided in a more elegant way.
    """
    if (len(c.t.inlets()) == 1 and len(c.t.outlets()) == 1 or
            isinstance(c.t, heat_exchanger) or
            isinstance(c.t, subsys_interface)):

        inconn = [x for x in nw.comps.loc[c.s].o if
                  x in nw.comps.loc[c.t].i]
        inconn_id = nw.comps.loc[c.t].i.tolist().index(inconn[0])
        outconn = nw.comps.loc[c.t].o.tolist()[inconn_id]
        for fluid, x in c.fluid.val.items():
            if not outconn.fluid.val_set[fluid]:
                outconn.fluid.val[fluid] = x

        init_target(nw, outconn, start)

    if isinstance(c.t, splitter):
        for outconn in nw.comps.loc[c.t].o:
            for fluid, x in c.fluid.val.items():
                if not outconn.fluid.val_set[fluid]:
                    outconn.fluid.val[fluid] = x

            init_target(nw, outconn, start)

    if isinstance(c.t, drum) and c.t != start:
        start = c.t
        for outconn in nw.comps.loc[c.t].o:
            for fluid, x in c.fluid.val.items():
                if not outconn.fluid.val_set[fluid]:
                    outconn.fluid.val[fluid] = x

            init_target(nw, outconn, start)


class component:
    r"""

    :param label: label for component
    :type label: str
    :param kwargs: for the keyword arguments see :code:`component.attr()`
    :returns: no return value
    :raises: - :code:`TypeError`, if label is not of type str
               components
             - :code:`ValueError`, if label contains forbidden characters
               (';', ',', '.')

    **example**

    .. code-block:: python

        cond = condenser('main condenser', ttd_u=5)

    creates component condenser labeled 'main condenser' and sets the
    terminal temperature difference at the upper side (hot side inlet to
    cold side outlet) to 5 K

    initialisation method is used for instances of class component and
    its children`

    allowed keywords in kwargs are 'mode' and additional keywords depending
    on the type of component you want to create
    """

    def __init__(self, label, **kwargs):

        # check if components label is of type str and for prohibited chars
        if not isinstance(label, str):
            msg = 'Component label must be of type str!'
            raise TypeError(msg)
        elif len([x for x in [';', ',', '.'] if x in label]) > 0:
            msg = ('Can\'t use ' + str([';', ',', '.']) + ' ',
                   'in label (' + str(self.component()) + ').')
            raise ValueError(msg)
        else:
            self.label = label

        self.mode = kwargs.get('mode', 'auto')

        # check calculation mode declaration
        if self.mode not in ['man', 'auto']:
            msg = 'Mode must be \'man\' or \'auto\'.'
            raise TypeError(msg)

        # set default design and offdesign parameters
        self.design = self.default_design()
        self.offdesign = self.default_offdesign()

        # add container for components attributes
        var = self.attr_prop()

        for key in var.keys():
            self.__dict__.update({key: var[key]})

        self.set_attr(**kwargs)

#        print('Created ', self, '.')
#        print(self.__dict__)

    def set_attr(self, **kwargs):
        """
        sets, resets or unsets attributes of a connection, for the keyword
        arguments, return values and errors see object initialisation
        """
        var = self.attr()

        # set specified values
        for key in kwargs:
            if key in var:

                # data container specification
                if (isinstance(kwargs[key], dc_cp) or
                        isinstance(kwargs[key], dc_cc) or
                        isinstance(kwargs[key], dc_gcp)):
                    self.__dict__.update({key: kwargs[key]})

                elif isinstance(self.get_attr(key), dc_cp):
                    # value specification for component properties
                    if (isinstance(kwargs[key], float) or
                            isinstance(kwargs[key], np.float64) or
                            isinstance(kwargs[key], int)):
                        if np.isnan(kwargs[key]):
                            self.get_attr(key).set_attr(is_set=False)
                        else:
                            self.get_attr(key).set_attr(val=kwargs[key])
                            self.get_attr(key).set_attr(is_set=True)

                    elif isinstance(kwargs[key], str):
                        self.get_attr(key).set_attr(val=kwargs[key])
                        self.get_attr(key).set_attr(is_set=True)

                    elif isinstance(kwargs[key], dict):
                        self.get_attr(key).set_attr(val=kwargs[key])
                        self.get_attr(key).set_attr(is_set=True)

                    elif kwargs[key] == 'var':
                        self.get_attr(key).set_attr(val=1)
                        self.get_attr(key).set_attr(is_set=True)
                        self.get_attr(key).set_attr(is_var=True)

                    # invalid datatype for keyword
                    else:
                        msg = 'Bad datatype for keyword argument ' + str(key)
                        raise TypeError(msg)

                elif (isinstance(self.get_attr(key), dc_cc) or
                      isinstance(self.get_attr(key), dc_gcp)):
                    # value specification for component characteristics
                    if isinstance(kwargs[key], str):
                        self.get_attr(key).set_attr(method=kwargs[key])

                # invalid datatype for keyword
                else:
                    msg = 'Bad datatype for keyword argument ' + str(key)
                    raise TypeError(msg)

            elif key == 'design' or key == 'offdesign':
                if not isinstance(kwargs[key], list):
                    msg = 'Please provide the design parameters as list!'
                    raise ValueError(msg)
                if set(kwargs[key]).issubset(list(self.attr())):
                    self.__dict__.update({key: kwargs[key]})
                else:
                    msg = ('Available parameters for (off-)design'
                           'specification are: ' +
                           str(self.attr()) + '.')
                    raise ValueError(msg)

            elif key == 'mode':
                if kwargs[key] in ['man', 'auto']:
                    self.__dict__.update({key: kwargs[key]})
                else:
                    msg = 'mode must be \'man\' or \'auto\'.'
                    raise TypeError(msg)

            # invalid keyword
            else:
                msg = ('Component ' + self.label + ' has no attribute ' +
                       str(key))
                raise ValueError(msg)

    def get_attr(self, key):
        """
        get the value of a components attribute

        :param key: attribute to return its value
        :type key: str
        :returns:
            - :code:`self.__dict__[key]` if object has attribute key
            - :code:`None` if object has no attribute key
        """
        if key in self.__dict__:
            return self.__dict__[key]
        else:
            print(self.component(), '\"' + self.label + '\" '
                  'has no attribute \"' + key + '\"')
            return None

    def comp_init(self, nw):
        return

    def attr(self):
        return []

    def attr_prop(self):
        return {}

    def inlets(self):
        return []

    def outlets(self):
        return []

    def default_design(self):
        return []

    def default_offdesign(self):
        return []

    def equations(self):
        return []

    def derivatives(self, nw):
        return []

    def bus_func(self):
        return 0

    def bus_deriv(self):
        return

    def initialise_source(self, c, key):
        r"""
        returns a starting value for fluid properties at components outlet

        :param c: connection to apply initialisation
        :type c: tespy.connections.connection
        :param key: property
        :type key: str
        :returns: val (*float*) - starting value for pressure at components
                  outlet in corresponding unit system, :math:`val = 0`
        """
        return 0

    def initialise_target(self, c, key):
        r"""
        returns a starting value for fluid properties at components inlet

        :param c: connection to apply initialisation
        :type c: tespy.connections.connection
        :param key: property
        :type key: str
        :returns: val (*float*) - starting value for property at components
                  inlet in corresponding unit system, :math:`val = 0`
        """
        return 0

    def calc_parameters(self, nw, mode):
        return

    def print_parameters(self, nw):
        return

    def initialise_fluids(self, nw):
        return

    def convergence_check(self, nw):
        return

# %%

    def fluid_res(self):
        r"""
        returns residual values for fluid equations

        :returns: vec_res (*list*) - a list containing the residual values

        **components with one inlet and one outlet**

        .. math:: 0 = fluid_{i,in} - fluid_{i,out} \;
            \forall i \in \mathrm{fluid}

        **component heat exchanger or subsystem interface**

        .. math:: 0 = fluid_{i,in_{j}} - fluid_{i,out_{j}} \;
            \forall i \in \mathrm{fluid}, \; \forall j \in inlets/outlets

        **component splitter**

        .. math:: 0 = fluid_{i,in} - fluid_{i,out_{j}} \;
            \forall i \in \mathrm{fluid}, \; \forall j \in outlets

        **component merge**

        .. math::
            0 = \dot{m}_{in_{j}} \cdot fluid_{i,in_{j}} -
                \dot {m}_{out} \cdot fluid_{i,out} \\
            \forall i \in \mathrm{fluid}, \; \forall j \in inlets

        **component drum**

        .. math::
            0 = fluid_{i,in_1} - fluid_{i,out_{j}} \;
            \forall i \in \mathrm{fluid}, \; \forall j \in inlets

        **component separator**

        .. math::
            0 = \dot{m}_{in} \cdot fluid_{i,in} -
                \dot {m}_{out_{j}} \cdot fluid_{i,out_{j}} \;
            \forall i \in \mathrm{fluid}, \; \forall j \in outlets

        """
        vec_res = []

        if self.num_i == 1 and self.num_o == 1:
            for fluid, x in self.inl[0].fluid.val.items():
                vec_res += [x - self.outl[0].fluid.val[fluid]]
            return vec_res

        if (isinstance(self, subsys_interface) or
                isinstance(self, heat_exchanger)):
            for i in range(self.num_i):
                for fluid, x in self.inl[i].fluid.val.items():
                    vec_res += [x - self.outl[i].fluid.val[fluid]]
            return vec_res

        if isinstance(self, splitter):
            for o in self.outl:
                for fluid, x in self.inl[0].fluid.val.items():
                    vec_res += [x - o.fluid.val[fluid]]
            return vec_res

        if isinstance(self, merge):
            res = 0
            for fluid, x in self.outl[0].fluid.val.items():
                res = -x * self.outl[0].m.val_SI
                for i in self.inl:
                    res += i.fluid.val[fluid] * i.m.val_SI
                vec_res += [res]
            return vec_res

        if isinstance(self, drum):
            for o in self.outl:
                for fluid, x in self.inl[0].fluid.val.items():
                    vec_res += [x - o.fluid.val[fluid]]
            return vec_res

        if isinstance(self, separator):

            for fluid, x in self.inl[0].fluid.val.items():
                res = x * self.inl[0].m.val_SI
                for o in self.outl:
                    res -= o.fluid.val[fluid] * o.m.val_SI
                vec_res += [res]
            return vec_res

        if isinstance(self, source) or isinstance(self, sink):
            return None

    def fluid_deriv(self):
        r"""
        returns derivatives for fluid equations

        :returns: mat_deriv (*list*) - a list containing the derivatives

        **example:**

        component with one inlet and one outlet and 3 fluids in fluid vector

        .. math::
            \left(
            \begin{array}{cccccc}
                0 & 0 & 0 & 1 & 0 & 0\\
                0 & 0 & 0 & -1 & 0 & 0\\
            \end{array}
            \right)

            \left(
            \begin{array}{cccccc}
                0 & 0 & 0 & 0 & 1 & 0\\
                0 & 0 & 0 & 0 & -1 & 0\\
            \end{array}
            \right)

            \left(
            \begin{array}{cccccc}
                0 & 0 & 0 & 0 & 0 & 1\\
                0 & 0 & 0 & 0 & 0 & -1\\
            \end{array}
            \right)
        """
        num_fl = len(self.inl[0].fluid.val)

        if self.num_i == 1 and self.num_o == 1:
            mat_deriv = np.zeros((num_fl, 2, 3 + num_fl))
            i = 0
            for fluid, x in self.inl[0].fluid.val.items():
                mat_deriv[i, 0, i + 3] = 1
                mat_deriv[i, 1, i + 3] = -1
                i += 1
            return mat_deriv.tolist()

        if isinstance(self, heat_exchanger):
            mat_deriv = np.zeros((num_fl * 2, 4, 3 + num_fl))
            i = 0
            for fluid in self.inl[0].fluid.val.keys():
                mat_deriv[i, 0, i + 3] = 1
                mat_deriv[i, 2, i + 3] = -1
                i += 1
            j = 0
            for fluid in self.inl[1].fluid.val.keys():
                mat_deriv[i + j, 1, j + 3] = 1
                mat_deriv[i + j, 3, j + 3] = -1
                j += 1
            return mat_deriv.tolist()

        if isinstance(self, splitter):
            mat_deriv = np.zeros((num_fl * self.num_o,
                                  1 + self.num_o, 3 + num_fl))
            k = 0
            for o in self.outl:
                i = 0
                for fluid, x in self.inl[0].fluid.val.items():
                    mat_deriv[i + k * num_fl, 0, i + 3] = 1
                    mat_deriv[i + k * num_fl, k + 1, i + 3] = -1
                    i += 1
                k += 1
            return mat_deriv.tolist()

        if isinstance(self, merge):
            mat_deriv = np.zeros((num_fl, self.num_i + 1, 3 + num_fl))
            j = 0
            for fluid, x in self.outl[0].fluid.val.items():
                k = 0
                for i in self.inl:
                    mat_deriv[j, k, 0] = i.fluid.val[fluid]
                    mat_deriv[j, k, j + 3] = i.m.val_SI
                    k += 1
                mat_deriv[j, k, 0] = -x
                mat_deriv[j, k, j + 3] = -self.outl[0].m.val_SI
                j += 1
            return mat_deriv.tolist()

        if isinstance(self, drum):
            mat_deriv = np.zeros((2 * num_fl, 4, 3 + num_fl))
            k = 0
            for o in self.outl:
                i = 0
                for fluid, x in self.inl[0].fluid.val.items():
                    mat_deriv[i + k * num_fl, 0, i + 3] = 1
                    mat_deriv[i + k * num_fl, k + 2, i + 3] = -1
                    i += 1
                k += 1
            return mat_deriv.tolist()

        if isinstance(self, separator):
            mat_deriv = np.zeros((num_fl, 1 + self.num_o, 3 + num_fl))
            j = 0
            for fluid, x in self.inl[0].fluid.val.items():
                k = 0
                for o in self.outl:
                    mat_deriv[j, k, 0] = -o.fluid.val[fluid]
                    mat_deriv[j, k, j + 3] = -o.m.val_SI
                    k += 1
                mat_deriv[j, 0, 0] = x
                mat_deriv[j, 0, j + 3] = self.inl[0].m.val_SI
                j += 1
            return mat_deriv.tolist()

        if isinstance(self, source) or isinstance(self, sink):
            return None

        if isinstance(self, subsys_interface):
            mat_deriv = np.zeros((num_fl * self.num_i, self.num_i + self.num_o,
                                  3 + num_fl))
            for i in range(self.num_i):
                j = 0
                for fluid in self.inl[i].fluid.val.keys():
                    mat_deriv[i * num_fl + j, i, j + 3] = 1
                    mat_deriv[i * num_fl + j, self.num_i + i, j + 3] = -1
                    j += 1
            return mat_deriv.tolist()

# %%

    def mass_flow_res(self):
        r"""
        returns residual values for mass flow equations

        :returns: vec_res (*list*) - a list containing the residual values

        **all components but heat exchanger and subsystem interface**

        .. math:: 0 = \sum \dot{m}_{in,i} - \sum \dot{m}_{out,j} \;
            \forall i \in inlets, \forall j \in outlets

        heat exchanger and subsystem interface (same number of inlets and
        outlets

        .. math:: 0 = \dot{m}_{in,i} - \dot{m}_{out,i} \;
            \forall i \in inlets/outlets
        """

        if (isinstance(self, split) or
                isinstance(self, merge) or
                isinstance(self, combustion_chamber) or
                isinstance(self, combustion_chamber_stoich) or
                isinstance(self, drum) or
                (self.num_i == 1 and self.num_o == 1)):
            res = 0
            for i in self.inl:
                res += i.m.val_SI
            for o in self.outl:
                res -= o.m.val_SI
            return [res]

        if (isinstance(self, subsys_interface) or
                isinstance(self, heat_exchanger)):
            vec_res = []
            for i in range(self.num_i):
                vec_res += [self.inl[i].m.val_SI - self.outl[i].m.val_SI]
            return vec_res

        if isinstance(self, source) or isinstance(self, sink):
            return None

    def mass_flow_deriv(self):
        r"""
        returns derivatives for mass flow equations

        :returns: mat_deriv (*list*) - a list containing the derivatives

        **example**

        merge with three inlets and one outlet (one fluid in fluid vector)

        .. math::
            \left(
            \begin{array}{cccc}
                1 & 0 & 0 & 0\\
                1 & 0 & 0 & 0\\
                1 & 0 & 0 & 0\\
                -1 & 0 & 0 & 0\\
            \end{array}
            \right)
        """
        num_fl = len(self.inl[0].fluid.val)

        if (isinstance(self, split) or
                isinstance(self, merge) or
                isinstance(self, combustion_chamber) or
                isinstance(self, combustion_chamber_stoich) or
                isinstance(self, drum) or
                (self.num_i == 1 and self.num_o == 1)):
            mat_deriv = np.zeros((1, self.num_i + self.num_o, num_fl + 3))
            j = 0
            for i in self.inl:
                mat_deriv[0, j, 0] = 1
                j += 1
            k = 0
            for o in self.outl:
                mat_deriv[0, k + j, 0] = -1
                k += 1
            return mat_deriv.tolist()

        if (isinstance(self, subsys_interface) or
                isinstance(self, heat_exchanger)):
            mat_deriv = np.zeros((self.num_i, self.num_i + self.num_o,
                                  num_fl + 3))
            for i in range(self.num_i):
                mat_deriv[i, i, 0] = 1
            for j in range(self.num_o):
                mat_deriv[j, j + i + 1, 0] = -1
            return mat_deriv.tolist()

        if isinstance(self, source) or isinstance(self, sink):
            return None
# %%

    def ddx_func(self, func, dx, pos):
        r"""
        calculates derivative of the function func to dx at components inlet or
        outlet in position pos

        :param func: function to calculate derivative
        :type func: function
        :param dx: dx
        :type dx: str
        :param pos: position of inlet or outlet, logic: ['in1', 'in2', ...,
                    'out1', ...] -> 0, 1, ..., n, n + 1, ...
        :type pos: int
        :returns: deriv (list or float) - partial derivative of the function
                  func to dx

        .. math::

            \frac{\partial f}{\partial x} = \frac{f(x + d) + f(x - d)}
            {2 \cdot d}
        """

        dm, dp, dh, df = 0, 0, 0, 0
        if dx == 'm':
            dm = 1e-4
        elif dx == 'p':
            dp = 1
        elif dx == 'h':
            dh = 1
        else:
            df = 1e-5

        if dx == 'fluid':
            deriv = []
            for f in self.inl[0].fluid.val.keys():
                val = (self.inl + self.outl)[pos].fluid.val[f]
                exp = 0
                if (self.inl + self.outl)[pos].fluid.val[f] + df <= 1:
                    (self.inl + self.outl)[pos].fluid.val[f] += df
                else:
                    (self.inl + self.outl)[pos].fluid.val[f] = 1
                exp += func()
                if (self.inl + self.outl)[pos].fluid.val[f] - 2 * df >= 0:
                    (self.inl + self.outl)[pos].fluid.val[f] -= 2 * df
                else:
                    (self.inl + self.outl)[pos].fluid.val[f] = 0
                exp -= func()
                (self.inl + self.outl)[pos].fluid.val[f] = val

                deriv += [exp / (2 * (dm + dp + dh + df))]

        else:
            exp = 0
            (self.inl + self.outl)[pos].m.val_SI += dm
            (self.inl + self.outl)[pos].p.val_SI += dp
            (self.inl + self.outl)[pos].h.val_SI += dh
            exp += func()

            (self.inl + self.outl)[pos].m.val_SI -= 2 * dm
            (self.inl + self.outl)[pos].p.val_SI -= 2 * dp
            (self.inl + self.outl)[pos].h.val_SI -= 2 * dh
            exp -= func()
            deriv = exp / (2 * (dm + dp + dh + df))

            (self.inl + self.outl)[pos].m.val_SI += dm
            (self.inl + self.outl)[pos].p.val_SI += dp
            (self.inl + self.outl)[pos].h.val_SI += dh

        return deriv

# %%

    def zeta_func(self):
        r"""
        calculates pressure drop from zeta (zeta1 for heat exchangers)

        :returns: residual value for the pressure drop

        .. math::

            \zeta = \frac{\Delta p \cdot v \cdot 2}{c^2}\\
            c = \frac{\dot{m} \cdot v}{A}

        As the cross sectional area A will not change from design to offdesign
        calculation, it is possible to handle this the following way:

        .. math::
            0 = \zeta - \frac{(p_{in} - p_{out}) \cdot \pi^2}{8 \cdot
            \dot{m}_{in}^2 \cdot \frac{v_{in} + v_{out}}{2}}
        """
        i = self.inl[0].to_flow()
        o = self.outl[0].to_flow()
        if hasattr(self, 'zeta'):
            val = self.zeta.val
        else:
            val = self.zeta1.val
        return (val - (i[1] - o[1]) * math.pi ** 2 /
                (8 * i[0] ** 2 * (v_mix_ph(i) + v_mix_ph(o)) / 2))

# %%


class source(component):
    """
    component source

    - a flow originates from this component
    """

    def outlets(self):
        return ['out1']

    def component(self):
        return 'source'

# %%


class sink(component):
    """
    component sink

    - a flow drains in this component
    """

    def inlets(self):
        return ['in1']

    def component(self):
        return 'sink'

# %%


class turbomachine(component):
    """
    component turbomachine can be subdivided in pump, compressor and turbine

    **available parameters**

    - P: power, :math:`[P]=\text{W}`
    - eta_s: isentropic efficiency, :math:`[\eta_s]=1`
    - pr: outlet to inlet pressure ratio, :math:`[pr]=1`
    - eta_s_char: characteristic curve for isentropic efficiency,
      this characteristic is generated in preprocessing of offdesign
      calculations

    **equations**

    see :func:`tespy.components.components.turbomachine.equations`

    **default design parameters**

    - pr, eta_s

    **default offdesign parameters**

    - char

    **inlets and outlets**

    - in1
    - out1
    """
    def attr(self):
        return ['P', 'eta_s', 'pr', 'eta_s_char', 'Sirr']

    def attr_prop(self):
        return {'P': dc_cp(), 'eta_s': dc_cp(), 'pr': dc_cp(),
                'eta_s_char': dc_cc(), 'Sirr': dc_cp()}

    def default_design(self):
        return ['pr', 'eta_s']

    def default_offdesign(self):
        return ['eta_s_char']

    def inlets(self):
        return ['in1']

    def outlets(self):
        return ['out1']

    def component(self):
        return 'turbomachine'

    def equations(self):
        r"""
        returns vector vec_res with result of equations for this component

        :param nw: network using this component object
        :type nw: tespy.networks.network
        :returns: vec_res (*list*) - vector of residual values

        **mandatory equations**

        - :func:`tespy.components.components.component.fluid_res`
        - :func:`tespy.components.components.component.mass_flow_res`

        **optional equations**

        .. math::

            0 = \dot{m}_{in} \cdot \left( h_{out} - h_{in} \right) - P\\
            0 = pr \cdot p_{in} - p_{out}

        isentropic efficiency

        - :func:`tespy.components.components.pump.eta_s_func`
        - :func:`tespy.components.components.compressor.eta_s_func`
        - :func:`tespy.components.components.turbine.eta_s_func`

        characteristics

        - :func:`tespy.components.components.pump.char_func`
        - :func:`tespy.components.components.compressor.char_func`
        - :func:`tespy.components.components.turbine.char_func`

        **additional equations**

        - :func:`tespy.components.components.turbomachine.additional_equations`
        - :func:`tespy.components.components.turbine.additional_equations`
        """

        vec_res = []

        vec_res += self.fluid_res()
        vec_res += self.mass_flow_res()

        if self.P.is_set:
            vec_res += [self.inl[0].m.val_SI *
                        (self.outl[0].h.val_SI - self.inl[0].h.val_SI) -
                        self.P.val]

        if self.pr.is_set:
            vec_res += [self.pr.val * self.inl[0].p.val_SI -
                        self.outl[0].p.val_SI]

        if self.eta_s.is_set:
            self.eta_s_res = self.eta_s_func()
            vec_res += [self.eta_s_res]

        vec_res += self.additional_equations()

        return vec_res

    def additional_equations(self):
        """
        returns vector vec_res with result of additional equations for this
        component

        :param nw: network using this component object
        :type nw: tespy.networks.network
        :returns: vec_res (*list*) - vector of residual values
        """
        return []

    def derivatives(self, nw):
        r"""
        calculate matrix of partial derivatives towards mass flow, pressure,
        enthalpy and fluid composition

        :param nw: network using this component object
        :type nw: tespy.networks.network
        :returns: mat_deriv (*numpy array*) - matrix of partial derivatives

        **example**

        matrix of partial derivatives for a turbine with one fluid in fluid
        vector and specified value for power P

        .. math::
            \left(
            \begin{array}{cccc}
                0 & 0 & 0 & 1\\
                0 & 0 & 0 & -1\\
                1 & 0 & 0 & 0\\
                -1 & 0 & 0 & 0\\
                h_{out} - h_{in} & 0 & -\dot{m}_{in} & 0\\
                0 & 0 & \dot{m}_{in} & 0
            \end{array}
            \right)

        .. note::
            in this example you can see, that there is no equation regarding
            pressure change, thus the pressure at the inlet and the outlet must
            be defined externally through other components or by connection
            parametrisation
        """
        num_fl = len(nw.fluids)
        mat_deriv = []

        mat_deriv += self.fluid_deriv()
        mat_deriv += self.mass_flow_deriv()

        if self.P.is_set:
            P_deriv = np.zeros((1, 2, num_fl + 3))
            P_deriv[0, 0, 0] = self.outl[0].h.val_SI - self.inl[0].h.val_SI
            P_deriv[0, 0, 2] = -self.inl[0].m.val_SI
            P_deriv[0, 1, 2] = self.inl[0].m.val_SI
            mat_deriv += P_deriv.tolist()

        if self.pr.is_set:
            pr_deriv = np.zeros((1, 2, num_fl + 3))
            pr_deriv[0, 0, 1] = self.pr.val
            pr_deriv[0, 1, 1] = -1
            mat_deriv += pr_deriv.tolist()

        if self.eta_s.is_set:
            mat_deriv += self.eta_s_deriv()

        mat_deriv += self.additional_derivatives(nw)

        return np.asarray(mat_deriv)

    def additional_derivatives(self, nw):
        """
        returns matrix mat_deriv with partial derivatives for additional
        equations of this component

        :param nw: network using this component object
        :type nw: tespy.networks.network
        :returns: mat_deriv (*numpy array*) - matrix of partial derivatives
        """
        return []

    def eta_s_func(self):
        """
        see subclasses
        """
        msg = ('If you want to use eta_s as parameter, '
               'please specify which type of turbomachine you are using.')
        raise MyComponentError(msg)

    def eta_s_deriv(self):
        """
        see subclasses
        """
        msg = ('If you want to use eta_s as parameter, '
               'please specify which type of turbomachine you are using.')
        raise MyComponentError(msg)

    def h_os(self, mode):
        """
        calculates the enthalpy at the outlet if compression or expansion is
        isentropic

        :param mode: pre or postprocessing
        :type inl: str
        :returns: h (*float*) - enthalpy after isentropic state change
        """
        if mode == 'pre':
            i = self.i0
            o = self.o0
        else:
            i = self.inl[0].to_flow()
            o = self.outl[0].to_flow()

        if num_fluids(i[3]) == 1:
            for fluid, x in i[3].items():
                if x > err:
                    return h_ps(o[1], s_ph(i[1], i[2], fluid), fluid)
        else:
            T_mix = T_mix_ph(i)
            s_mix = s_mix_pT(i, T_mix)
            return h_mix_ps(o, s_mix)

    def char_func(self):
        raise MyComponentError('Function not available for this component.')

    def char_deriv(self):
        raise MyComponentError('Function not available.')

    def bus_func(self):
        r"""
        function for use on busses

        :returns: val (*float*) - residual value of equation

        .. math::

            val = \dot{m}_{in} \cdot \left( h_{out} - h_{in}
            \right)
        """
        i = self.inl[0].to_flow()
        o = self.outl[0].to_flow()
        return i[0] * (o[2] - i[2])

    def bus_deriv(self):
        r"""
        calculate matrix of partial derivatives towards mass flow and
        enthalpy for bus function

        :returns: mat_deriv (*list*) - matrix of partial derivatives
        """
        i = self.inl[0].to_flow()
        o = self.outl[0].to_flow()
        deriv = np.zeros((1, 2, len(self.inl[0].fluid.val) + 3))
        deriv[0, 0, 0] = o[2] - i[2]
        deriv[0, 0, 2] = - i[0]
        deriv[0, 1, 2] = i[0]
        return deriv

    def calc_parameters(self, nw, mode):
        """
        parameter calculation pre- or postprocessing

        **postprocessing**

        - calculate power P
        - calculate pressure ratio

        **preprocessing**

        - set references for inlet :code:`self.i0` and outlet
          :code:`self.o0` flows
        - set attribute for isentropic enthalpy difference
          :code:`self.dh_s0` at reference

        """

        if (mode == 'pre' and 'P' in self.offdesign) or mode == 'post':
            self.P.val = self.inl[0].m.val_SI * (
                    self.outl[0].h.val_SI - self.inl[0].h.val_SI)

        if (mode == 'pre' and 'pr' in self.offdesign) or mode == 'post':
            self.pr.val = self.outl[0].p.val_SI / self.inl[0].p.val_SI

        if mode == 'pre':
            self.i0 = self.inl[0].to_flow()
            self.o0 = self.outl[0].to_flow()
            self.i0[3] = self.i0[3].copy()
            self.o0[3] = self.i0[3].copy()
            self.dh_s0 = (self.h_os(mode) - self.i0[2])

        if mode == 'post':
            self.Sirr.val = self.inl[0].m.val_SI * (
                    s_mix_ph(self.outl[0].to_flow()) -
                    s_mix_ph(self.inl[0].to_flow()))

    def print_parameters(self, nw):

        print('##### ', self.label, ' #####')
        print('P = ', self.P.val, 'W; '
              'eta_s = ', self.eta_s.val, '; '
              'pr = ', self.pr.val, '; '
              'Sirr = ', self.Sirr.val, '; ')

# %%


class pump(turbomachine):
    """
    **available parameters**

    - P: power, :math:`[P]=\text{W}`
    - eta_s: isentropic efficiency, :math:`[\eta_s]=1`
    - pr: outlet to inlet pressure ratio, :math:`[pr]=1`
    - flow_char: characteristic curve for pressure rise vs. volumetric flow
      rate, provide data: :math:`[x]=\frac{\text{m}^3}{\text{s}} \,
      [y]=\text{Pa}`
    - eta_s_char: characteristic curve for isentropic efficiency,
      this characteristic is generated in preprocessing of offdesign
      calculations

    **equations**

    see :func:`tespy.components.components.turbomachine.equations`

    **default design parameters**

    - pr, eta_s

    **default offdesign parameters**

    - eta_s_char (method: None, parameter: v)

    .. note::

        Using the characteristic function for isentropic efficiency of the pump
        (char) is partly leading to unstable calculations, it is recommended
        to use a constant values for now.

    **inlets and outlets**

    - in1
    - out1

    .. image:: _images/pump.svg
       :scale: 100 %
       :alt: alternative text
       :align: center
    """

    def comp_init(self, nw):

        if self.flow_char.func is None:
            method = self.flow_char.method
            x = self.flow_char.x
            y = self.flow_char.y
            self.flow_char.func = cmp_char.characteristics(method=method,
                                                           x=x, y=y)

        if self.eta_s_char.func is None:
            method = self.eta_s_char.method
            x = self.eta_s_char.x
            y = self.eta_s_char.y
            self.eta_s_char.func = cmp_char.characteristics(method=method,
                                                            x=x, y=y)

    def component(self):
        return 'pump'

    def attr(self):
        return ['P', 'eta_s', 'pr', 'Sirr', 'eta_s_char', 'flow_char']

    def attr_prop(self):
        return {'P': dc_cp(), 'eta_s': dc_cp(), 'pr': dc_cp(), 'Sirr': dc_cp(),
                'eta_s_char': dc_cc(x=[0, 1, 2], y=[1, 1, 1]),
                'flow_char': dc_cc(x=[0, 1, 2], y=[1, 1, 1])}

    def additional_equations(self):
        r"""
        additional equations for pumps

        - applies characteristic function for isentropic efficiency

        :param nw: network using this component object
        :type nw: tespy.networks.network
        :returns: vec_res (*list*) - residual value vector

        **optional equations**

        - :func:`tespy.components.components.turbine.char_func`
        """
        vec_res = []

        if self.eta_s_char.is_set:
            vec_res += self.char_func().tolist()

        if self.flow_char.is_set:
            vec_res += self.flow_char_func().tolist()

        return vec_res

    def additional_derivatives(self, nw):
        r"""
        calculate matrix of partial derivatives towards mass flow, pressure,
        enthalpy and fluid composition for the additional equations

        :param nw: network using this component object
        :type nw: tespy.networks.network
        :returns: mat_deriv (*list*) - matrix of partial derivatives
        """
        mat_deriv = []

        if self.eta_s_char.is_set:
            mat_deriv += self.char_deriv()

        if self.flow_char.is_set:
            mat_deriv += self.flow_char_deriv()

        return mat_deriv

    def eta_s_func(self):
        r"""
        equation for isentropic efficiency of a pump

        :returns: val (*float*) - residual value of equation

        .. math::
            0 = -\left( h_{out} - h_{in} \right) \cdot \eta_{s,c} +
            \left( h_{out,s} -  h_{in} \right)
        """
        return (-(self.outl[0].h.val_SI - self.inl[0].h.val_SI) *
                self.eta_s.val + (self.h_os('post') - self.inl[0].h.val_SI))

    def eta_s_deriv(self):
        """
        calculates partial derivatives of the isentropic efficiency function

        - if the residual value for this equation is lower than the square
          value of the global error tolerance skip calculation
        - calculates the partial derivatives for enthalpy and pressure at
          inlet and for pressure at outlet numerically
        - partial derivative to enthalpy at outlet can be calculated
          analytically, :code:`-1` for expansion and :code:`-self.eta_s`
          for compression
        """

        num_fl = len(self.inl[0].fluid.val)
        mat_deriv = np.zeros((1, 2, num_fl + 3))

        for i in range(2):
            mat_deriv[0, i, 1] = self.ddx_func(self.eta_s_func, 'p', i)
            if i == 0:
                mat_deriv[0, i, 2] = self.ddx_func(self.eta_s_func, 'h', i)
            else:
                mat_deriv[0, i, 2] = -self.eta_s.val

        return mat_deriv.tolist()

    def char_func(self):
        r"""
        isentropic efficiency characteristic of a pump

        :returns: val (*numpy array*) - residual value of equation

        .. math::
            0 = -\left( h_{out} - h_{in} \right) \cdot char\left( \dot{m}_{in}
            \cdot v_{in} \right) + \left( h_{out,s} - h_{in} \right)
        """
        i = self.inl[0].to_flow()
        o = self.outl[0].to_flow()
        return np.array([((o[2] - i[2]) * self.dh_s0 /
                          (self.o0[2] - self.i0[2]) *
                          self.eta_s_char.func.f_x(i[0] * v_mix_ph(i)) -
                          (self.h_os('post') - i[2]))])

    def char_deriv(self):
        r"""
        calculates the derivatives for the characteristics

        :returns: mat_deriv (*list*) - matrix of derivatives

        **example**

        one fluid in fluid vector

        .. math::

            \left(
            \begin{array}{cccc}
                \frac{\partial char}{\partial \dot{m}_{in}} &
                \frac{\partial char}{\partial p_{in}} &
                \frac{\partial char}{\partial h_{in}} & 0\\
                0 & \frac{\partial char}{\partial p_{out}} &
                \frac{\partial char}{\partial h_{out}} & 0\\
            \end{array}
            \right)

        """
        num_fl = len(self.inl[0].fluid.val)
        mat_deriv = np.zeros((1, 2, num_fl + 3))

        mat_deriv[0, 0, 0] = (
            self.ddx_func(self.char_func, 'm', 0))
        for i in range(2):
            mat_deriv[0, i, 1] = self.ddx_func(self.char_func, 'p', i)
            mat_deriv[0, i, 2] = self.ddx_func(self.char_func, 'h', i)

        return mat_deriv.tolist()

    def flow_char_func(self):
        r"""
        equation for characteristics of a pump

        :returns: val (*numpy array*) - residual value of equation

        .. math::
            0 = p_{out} - p_{in} - char\left( \dot{m}_{in} \cdot v_{in} \right)
        """
        i = self.inl[0].to_flow()
        o = self.outl[0].to_flow()

        expr = i[0] * v_mix_ph(i)

        if expr > self.flow_char.func.x[-1]:
            expr = self.flow_char.func.x[-1]
        elif expr < self.flow_char.func.x[0]:
            expr = self.flow_char.func.x[0]

        return np.array([o[1] - i[1] - self.flow_char.func.f_x(expr)])

    def flow_char_deriv(self):
        r"""
        calculates the derivatives for the characteristics

        :returns: mat_deriv (*list*) - matrix of derivatives

        **example**

        one fluid in fluid vector

        .. math::

            \left(
            \begin{array}{cccc}
                \frac{\partial char}{\partial \dot{m}_{in}} &
                \frac{\partial char}{\partial p_{in}} &
                \frac{\partial char}{\partial h_{in}} & 0\\
                0 & \frac{\partial char}{\partial p_{out}} &
                \frac{\partial char}{\partial h_{out}} & 0\\
            \end{array}
            \right)

        """
        num_fl = len(self.inl[0].fluid.val)
        mat_deriv = np.zeros((1, 2, num_fl + 3))

        mat_deriv[0, 0, 0] = self.ddx_func(self.flow_char_func, 'm', 0)
        mat_deriv[0, 0, 2] = self.ddx_func(self.flow_char_func, 'h', 0)
        for i in range(2):
            mat_deriv[0, i, 1] = self.ddx_func(self.flow_char_func, 'p', i)

        return mat_deriv.tolist()

    def convergence_check(self, nw):
        """
        performs a convergence check

        - check if isentropic efficiency or characteristic is set
        - manipulate enthalpies at inlet and outlet if not specified by
          user, if function for isentropic efficiency cannot be calculated

        :param nw: network using this component object
        :type nw: tespy.networks.network
        :returns: no return value

         **Improvements**

         - work on this convergence check as there is no guarantee for
           successful performance
        """

        i, o = self.inl, self.outl

        if not o[0].p.val_set and o[0].p.val_SI < i[0].p.val_SI:
                o[0].p.val_SI = o[0].p.val_SI * 2
        if not i[0].p.val_set and o[0].p.val_SI < i[0].p.val_SI:
                i[0].p.val_SI = o[0].p.val_SI * 0.5

        if not o[0].h.val_set and o[0].h.val_SI < i[0].h.val_SI:
                o[0].h.val_SI = o[0].h.val_SI * 1.1
        if not i[0].h.val_set and o[0].h.val_SI < i[0].h.val_SI:
                i[0].h.val_SI = o[0].h.val_SI * 0.9

        if self.flow_char.is_set:
            expr = i[0].m.val_SI * v_mix_ph(i[0].to_flow())

            if expr > self.flow_char.func.x[-1] and not i[0].m.val_set:
                i[0].m.val_SI = self.flow_char.func.x[-1] / v_mix_ph(
                        i[0].to_flow())
            elif expr < self.flow_char.func.x[1] and not i[0].m.val_set:
                i[0].m.val_SI = self.flow_char.func.x[0] / v_mix_ph(
                        i[0].to_flow())

    def initialise_source(self, c, key):
        r"""
        returns a starting value for fluid properties at components outlet

        :param c: connection to apply initialisation
        :type c: tespy.connections.connection
        :param key: property
        :type key: str
        :returns: - p (*float*) - starting value for pressure at components
                    outlet, :math:`val = 10^6 \; \text{Pa}`
                  - h (*float*) - starting value for enthalpy at components
                    outlet,
                    :math:`val = 3 \cdot 10^5 \; \frac{\text{J}}{\text{kg}}`
        """
        if key == 'p':
            return 10e5
        elif key == 'h':
            return 3e5
        else:
            return 0

    def initialise_target(self, c, key):
        r"""
        returns a starting value for fluid properties at components inlet

        :param c: connection to apply initialisation
        :type c: tespy.connections.connection
        :param key: property
        :type key: str
        :returns: - p (*float*) - starting value for pressure at components
                    inlet, :math:`val = 10^5 \; \text{Pa}`
                  - h (*float*) - starting value for enthalpy at components
                    inlet,
                    :math:`val = 2,9 \cdot 10^5 \; \frac{\text{J}}{\text{kg}}`
        """
        if key == 'p':
            return 1e5
        elif key == 'h':
            return 2.9e5
        else:
            return 0

    def calc_parameters(self, nw, mode):
        """
        component specific parameter calculation pre- or postprocessing

        **postprocessing**

        - calculate isentropic efficiency

        **preprocessing**

        - generate characteristics for component
        """

        turbomachine.calc_parameters(self, nw, mode)

        if (mode == 'pre' and 'eta_s' in self.offdesign) or mode == 'post':
<<<<<<< HEAD
            self.eta_s.val = ((self.h_os(inl, outl) - inl[0].h.val_SI) /
                              (outl[0].h.val_SI - inl[0].h.val_SI))
            if self.eta_s.val > 1 or self.eta_s.val <= 0 and nw.comperr:
                msg = ('##### ERROR #####\n'
                       'Invalid value for isentropic efficiency: '
=======
            self.eta_s.val = ((self.h_os('post') - self.inl[0].h.val_SI) /
                              (self.outl[0].h.val_SI - self.inl[0].h.val_SI))
            if self.eta_s.val > 1 or self.eta_s.val <= 0:
                msg = ('Invalid value for isentropic efficiency.\n'
>>>>>>> 863c3659
                       'eta_s =', self.eta_s.val)
                print(msg)
                nw.errors += [self]

        if (mode == 'pre' and 'eta_s_char' in self.offdesign):
            if nw.compinfo:
                print('Creating characteristics for component ', self)
            v_opt = (self.i0[0] *
                     (v_mix_ph(self.i0) + v_mix_ph(self.o0)) / 2)
            H_opt = ((self.o0[1] - self.i0[1]) /
                     (9.81 * 2 / (v_mix_ph(self.i0) + v_mix_ph(self.o0))))
            self.eta_s_char.func = cmp_char.pump(v_opt, H_opt)

# %%


class compressor(turbomachine):
    """
    **available parameters**

    - P: power, :math:`[P]=\text{W}`
    - eta_s: isentropic efficiency, :math:`[\eta_s]=1`
    - pr: outlet to inlet pressure ratio, :math:`[pr]=1`
    - char_map: characteristic map for compressors, map is generated in
      preprocessing of offdesign calculations
    - vigv: variable inlet guide vane angle, :math:`[vigv]=^\circ`

    **equations**

    see :func:`tespy.components.components.turbomachine.equations`

    **default design parameters**

    - pr, eta_s

    **default offdesign parameters**

    - char_map

    **inlets and outlets**

    - in1
    - out1

    .. image:: _images/compressor.svg
       :scale: 100 %
       :alt: alternative text
       :align: center
    """

    def component(self):
        return 'compressor'

    def attr(self):
        return ['P', 'eta_s', 'pr', 'vigv', 'char_map', 'Sirr']

    def attr_prop(self):
        return {'P': dc_cp(), 'eta_s': dc_cp(), 'pr': dc_cp(), 'vigv': dc_cp(),
                'Sirr': dc_cp(),
                'char_map': dc_cc(func=cmp_char.compressor(),
                                  x=[0, 1, 2], y=[0, 1, 2])}

    def default_offdesign(self):
        return ['char_map']

    def additional_equations(self):
        r"""
        additional equations for compressor

        - applies characteristic compressor map

        :param nw: network using this component object
        :type nw: tespy.networks.network
        :returns: vec_res (*list*) - residual value vector

        **optional equations**

        - :func:`tespy.components.components.compressor.char_func`
        """
        vec_res = []

        if self.char_map.is_set:
            vec_res += self.char_func().tolist()

        return vec_res

    def additional_derivatives(self, nw):
        r"""
        calculate matrix of partial derivatives towards mass flow, pressure,
        enthalpy and fluid composition for the additional equations

        :param nw: network using this component object
        :type nw: tespy.networks.network
        :returns: mat_deriv (*list*) - matrix of partial derivatives
        """
        mat_deriv = []

        if self.char_map.is_set:
            mat_deriv += self.char_deriv()

        return mat_deriv

    def eta_s_func(self):
        r"""
        equation for isentropic efficiency of a compressor

        :returns: val (*float*) - residual value of equation

        .. math::
            0 = -\left( h_{out} - h_{in} \right) \cdot \eta_{s,c} +
            \left( h_{out,s} -  h_{in} \right)
        """
        return (-(self.outl[0].h.val_SI - self.inl[0].h.val_SI) *
                self.eta_s.val + (self.h_os('post') - self.inl[0].h.val_SI))

    def eta_s_deriv(self):
        """
        calculates partial derivatives of the isentropic efficiency function

        - if the residual value for this equation is lower than the square
          value of the global error tolerance skip calculation
        - calculates the partial derivatives for enthalpy and pressure at
          inlet and for pressure at outlet numerically
        - partial derivative to enthalpy at outlet can be calculated
          analytically, :code:`-1` for expansion and :code:`-self.eta_s`
          for compression
        """

        num_fl = len(self.inl[0].fluid.val)
        mat_deriv = np.zeros((1, 2, num_fl + 3))

        for i in range(2):
            mat_deriv[0, i, 1] = self.ddx_func(self.eta_s_func, 'p', i)
            if i == 0:
                mat_deriv[0, i, 2] = self.ddx_func(self.eta_s_func, 'h', i)
            else:
                mat_deriv[0, i, 2] = -self.eta_s.val

        return mat_deriv.tolist()

    def char_func(self):
        r"""
        equation(s) for characteristics of compressor

        - returns one value, if vigv is not set
        - returns two values, if vigv is set
        :returns: val (*numpy array*) - residual value(s) of equation(s):

        - :code:`np.array([val1, val2])` if vigv_set
        - :code:`np.array([val2])` else

        .. math::

            n = \sqrt{\frac{T_{in,ref}}{T_{in}}}\\
            m = \frac{\dot{m}_{in} \cdot \sqrt{T_{in}} \cdot p_{in,ref}}
            {\dot{m}_{in,ref} \cdot \sqrt{T_{in,ref}} \cdot p_{in}}\\
            val_1 = \frac{p_{out} \cdot p_{in,ref}}{p_{in} \cdot p_{out,ref}} -
            pr_{c}(char(m))\\
            val_2 = \frac{\eta_{s,c}}{\eta_{s,c,ref}} - \eta_{s,c}(char(m))

        **parameters**

        - n: speedline index (rotational speed is constant)
        - m: nondimensional mass flow
        - val1: change ratio to reference case in mass flow and pressure
            - val2: change of isentropic efficiency to reference case

        **logic**

        - calculate n
        - calculate m
        - calculate dn for convergence stability reasons (move speedline
          inside of feasible range of compressor map)

        **if vigv is set**

        - calculate possible vigv range and adjust user specified vigv
          angle, if not inside feasible range (throws warning in post-
          processing)
        - create new speedline to look up values for val1 and val2
        - val1, val2 are relative factors for pressure ratio and isentropic
          efficiency

        **else**

        - set vigv (from compressor map with pressure ratio)
        - calculate relative factor for isentropic efficiency
        """
        i = self.inl[0].to_flow()
        o = self.outl[0].to_flow()
        n = math.sqrt(T_mix_ph(self.i0)) / math.sqrt(T_mix_ph(i))
        m = (i[0] * math.sqrt(T_mix_ph(i)) * self.i0[1] /
             (self.i0[0] * math.sqrt(T_mix_ph(self.i0)) * i[1]))

        dn = 0

        if n < min(self.char_map.func.pr.keys()):
            dn = min(self.char_map.func.pr.keys()) - n
        if n > max(self.char_map.func.pr.keys()):
            dn = max(self.char_map.func.pr.keys()) - n

        if self.vigv.is_set:

            vigv_range = self.char_map.func.get_vigv_range(n + dn, m)

            dvigv = 0
            if self.vigv.val < vigv_range[0]:
                dvigv = vigv_range[0] - self.vigv.val + 0.01
            if self.vigv.val > vigv_range[1]:
                dvigv = vigv_range[1] - self.vigv.val - 0.01

            speedline = self.char_map.func.get_speedline(n + dn,
                                                         self.vigv.val + dvigv)

            return np.array([
                    o[1] * self.i0[1] / (i[1] * self.o0[1]) - speedline[0](m),
                    ((self.h_os('post') - i[2]) / (o[2] - i[2])) /
                    (self.dh_s0 / (self.o0[2] - self.i0[2])) -
                    speedline[1](m)
                ])

        else:

            self.vigv.val = self.char_map.func.get_vigv(
                n + dn, m, o[1] / i[1] / (self.o0[1] / self.i0[1]))

            return np.array([
                    ((self.h_os('post') - i[2]) / (o[2] - i[2])) /
                    (self.dh_s0 / (self.o0[2] - self.i0[2])) -
                    self.char_map.func.get_eta(n + dn, m, self.vigv.val)
                ])

    def char_deriv(self):
        r"""
        calculates the derivatives for the characteristics

        - if vigv is set two sets of equations are used

        :returns: mat_deriv (*list*) - matrix of derivatives

        **example**

        see method char_deriv of class pump for an example

        **Improvements**

        - improve asthetics, this part of code looks horrible
        """
        num_fl = len(self.inl[0].fluid.val)

        m11 = self.ddx_func(self.char_func, 'm', 0)
        p11 = self.ddx_func(self.char_func, 'p', 0)
        h11 = self.ddx_func(self.char_func, 'h', 0)

        p21 = self.ddx_func(self.char_func, 'p', 1)
        h21 = self.ddx_func(self.char_func, 'h', 1)

        if self.vigv.is_set:
            deriv = np.zeros((2, 2, num_fl + 3))
            deriv[0, 0, 0] = m11[0]
            deriv[0, 0, 1] = p11[0]
            deriv[0, 0, 2] = h11[0]
            deriv[0, 1, 1] = p21[0]
            deriv[0, 1, 2] = h21[0]
            deriv[1, 0, 0] = m11[1]
            deriv[1, 0, 1] = p11[1]
            deriv[1, 0, 2] = h11[1]
            deriv[1, 1, 1] = p21[1]
            deriv[1, 1, 2] = h21[1]
            return deriv.tolist()
        else:
            deriv = np.zeros((1, 2, num_fl + 3))
            deriv[0, 0, 0] = m11[0]
            deriv[0, 0, 1] = p11[0]
            deriv[0, 0, 2] = h11[0]
            deriv[0, 1, 1] = p21[0]
            deriv[0, 1, 2] = h21[0]
            return deriv.tolist()

    def convergence_check(self, nw):
        """
        performs a convergence check

        - check if isentropic efficiency or characteristic is set
        - manipulate enthalpies at inlet and outlet if not specified by
          user, if function for isentropic efficiency cannot be calculated

        :param nw: network using this component object
        :type nw: tespy.networks.network
        :returns: no return value

         **Improvements:**

         - work on this convergence check as there is no guarantee for
           successful performance
        """

        i, o = self.inl, self.outl

        if not o[0].p.val_set and o[0].p.val_SI < i[0].p.val_SI:
            o[0].p.val_SI = o[0].p.val_SI * 2
        if not i[0].p.val_set and o[0].p.val_SI < i[0].p.val_SI:
            i[0].p.val_SI = o[0].p.val_SI * 0.5

        if not o[0].h.val_set and o[0].h.val_SI < i[0].h.val_SI:
            o[0].h.val_SI = o[0].h.val_SI * 1.1
        if not i[0].h.val_set and o[0].h.val_SI < i[0].h.val_SI:
            i[0].h.val_SI = o[0].h.val_SI * 0.9

    def initialise_source(self, c, key):
        r"""
        returns a starting value for fluid properties at components outlet

        :param c: connection to apply initialisation
        :type c: tespy.connections.connection
        :param key: property
        :type key: str
        :returns: - p (*float*) - starting value for pressure at components
                    outlet, :math:`val = 10^6 \; \text{Pa}`
                  - h (*float*) - starting value for enthalpy at components
                    outlet,
                    :math:`val = 6 \cdot 10^5 \; \frac{\text{J}}{\text{kg}}`
        """
        if key == 'p':
            return 10e5
        elif key == 'h':
            return 6e5
        else:
            return 0

    def initialise_target(self, c, key):
        r"""
        returns a starting value for fluid properties at components inlet

        :param c: connection to apply initialisation
        :type c: tespy.connections.connection
        :param key: property
        :type key: str
        :returns: - p (*float*) - starting value for pressure at components
                    inlet, :math:`val = 10^5 \; \text{Pa}`
                  - h (*float*) - starting value for enthalpy at components
                    inlet,
                    :math:`val = 4 \cdot 10^5 \; \frac{\text{J}}{\text{kg}}`
        """
        if key == 'p':
            return 1e5
        elif key == 'h':
            return 4e5
        else:
            return 0

    def calc_parameters(self, nw, mode):
        """
        component specific parameter calculation pre- or postprocessing

        **postprocessing**

        - calculate isentropic efficiency

        **preprocessing**

        - generate characteristics for component
        """

        turbomachine.calc_parameters(self, nw, mode)

        if (mode == 'pre' and 'eta_s' in self.offdesign) or mode == 'post':
<<<<<<< HEAD
            self.eta_s.val = ((self.h_os(inl, outl) -
                               inl[0].h.val_SI) /
                              (outl[0].h.val_SI - inl[0].h.val_SI))
            if self.eta_s.val > 1 or self.eta_s.val <= 0 and nw.comperr:
                msg = ('##### ERROR #####\n'
                       'Invalid value for isentropic efficiency: '
=======
            self.eta_s.val = ((self.h_os('post') - self.inl[0].h.val_SI) /
                              (self.outl[0].h.val_SI - self.inl[0].h.val_SI))
            if self.eta_s.val > 1 or self.eta_s.val <= 0:
                msg = ('Invalid value for isentropic efficiency.\n'
>>>>>>> 863c3659
                       'eta_s =', self.eta_s.val)
                print(msg)
                nw.errors += [self]

#        if (mode == 'pre' and 'char_map' in self.offdesign):
#            print('Creating characteristics for component ', self)
#            self.char_map.func = cmp_char.compressor()

    def print_parameters(self, nw):

        turbomachine.print_parameters(self, nw)

        i1 = self.inl[0].to_flow()
        o1 = self.outl[0].to_flow()

        if self.char_map.is_set:
            n = math.sqrt(T_mix_ph(self.i0)) / math.sqrt(T_mix_ph(i1))
            m = (
                (i1[0] * math.sqrt(T_mix_ph(i1)) / i1[1]) /
                (self.i0[0] * math.sqrt(T_mix_ph(self.i0)) / self.i0[1])
                )
            vigv = self.char_map.func.get_vigv(n, m, (o1[1] * self.i0[1]) /
                                                     (i1[1] * self.o0[1]))
            if abs(self.vigv.val - vigv) > err and nw.compwarn:
                msg = ('##### WARNING #####\n'
                       'Selected inlet guide vane angle is not feasible.')
                if self.vigv.val > vigv:
                    msg += ('calculated maximum angle: ' + str(vigv) +
                            ' selected: ' + str(self.vigv.val))
                else:
                    msg += ('calculated minimum angle: ' + str(vigv) +
                            ' selected: ' + str(self.vigv.val))
                print(msg)

            else:
                print('vigv =', self.vigv.val)

# %%


class turbine(turbomachine):
    """
    **available parameters**

    - P: power, :math:`[P]=\text{W}`
    - eta_s: isentropic efficiency, :math:`[\eta_s]=1`
    - pr: outlet to inlet pressure ratio, :math:`[pr]=1`
    - eta_s_char: characteristic curve for isentropic efficiency,
      this characteristic is generated in preprocessing of offdesign
      calculations
    - cone: cone law to apply in offdesign calculation

    **equations**

    see :func:`tespy.components.components.turbomachine.equations`

    **default design parameters**

    - pr, eta_s

    **default offdesign parameters**

    - eta_s_char (method: TRAUPEL, parameter: dh_s)

    **inlets and outlets**

    - in1
    - out1

    .. image:: _images/turbine.svg
       :scale: 100 %
       :alt: alternative text
       :align: center
    """

    def comp_init(self, nw):

        if self.eta_s_char.func is None:
            method = self.eta_s_char.method
            x = self.eta_s_char.x
            y = self.eta_s_char.y
            self.eta_s_char.func = cmp_char.turbine(method=method, x=x, y=y)

        if self.cone.func is None:
            method = self.cone.method
            x = self.cone.x
            y = self.cone.y
            self.cone.func = cmp_char.characteristics(method=method, x=x, y=y)

    def component(self):
        return 'turbine'

    def attr(self):
        return ['P', 'eta_s', 'pr',  'eta_s_char', 'cone', 'Sirr']

    def attr_prop(self):
        return {'P': dc_cp(), 'eta_s': dc_cp(), 'pr': dc_cp(),
                'Sirr': dc_cp(),
                'eta_s_char': dc_cc(method='TRAUPEL', param='dh_s'),
                'cone': dc_cc(method='default')}

    def default_offdesign(self):
        return turbomachine.default_offdesign(self) + ['cone']

    def additional_equations(self):
        r"""
        additional equations for turbines

        - applies characteristic function for isentropic efficiency
        - applies stodolas law in offdesign calculation

        :param nw: network using this component object
        :type nw: tespy.networks.network
        :returns: vec_res (*list*) - residual value vector

        **optional equations**

        - :func:`tespy.components.components.turbine.char_func`
        - :func:`tespy.components.components.turbine.cone_func`
        """
        vec_res = []

        if self.eta_s_char.is_set:
            vec_res += self.char_func().tolist()

        if self.cone.is_set:
            vec_res += [self.cone_func()]

        return vec_res

    def additional_derivatives(self, nw):
        r"""
        calculate matrix of partial derivatives towards mass flow, pressure,
        enthalpy and fluid composition for the additional equations

        :param nw: network using this component object
        :type nw: tespy.networks.network
        :returns: mat_deriv (*list*) - matrix of partial derivatives
        """
        num_fl = len(nw.fluids)
        mat_deriv = []

        if self.eta_s_char.is_set:
            mat_deriv += self.char_deriv()

        if self.cone.is_set:
            cone_deriv = np.zeros((1, 2, num_fl + 3))
            cone_deriv[0, 0, 0] = -1
            cone_deriv[0, 0, 1] = self.ddx_func(self.cone_func, 'p', 0)
            cone_deriv[0, 0, 2] = self.ddx_func(self.cone_func, 'h', 0)
            cone_deriv[0, 1, 2] = self.ddx_func(self.cone_func, 'p', 1)
            mat_deriv += cone_deriv.tolist()

        return mat_deriv

    def eta_s_func(self):
        r"""
        equation for isentropic efficiency of a turbine

        :returns: val (*float*) - residual value of equation

        .. math::
            0 = -\left( h_{out} - h_{in} \right) +
            \left( h_{out,s} -  h_{in} \right) \cdot \eta_{s,e}
        """
        return (-(self.outl[0].h.val_SI - self.inl[0].h.val_SI) +
                (self.h_os('post') - self.inl[0].h.val_SI) *
                self.eta_s.val)

    def eta_s_deriv(self):
        """
        calculates partial derivatives of the isentropic efficiency function

        - if the residual value for this equation is lower than the square
          value of the global error tolerance skip calculation
        - calculates the partial derivatives for enthalpy and pressure at
          inlet and for pressure at outlet numerically
        - partial derivative to enthalpy at outlet can be calculated
          analytically, :code:`-1` for expansion and :code:`-self.eta_s`
          for compression
        """

        num_fl = len(self.inl[0].fluid.val)
        mat_deriv = np.zeros((1, 2, num_fl + 3))

        if abs(self.eta_s_res) > err ** (2):

            for i in range(2):
                mat_deriv[0, i, 1] = self.ddx_func(self.eta_s_func, 'p', i)
                if i == 0:
                    mat_deriv[0, i, 2] = self.ddx_func(self.eta_s_func, 'h', i)
                else:
                    mat_deriv[0, i, 2] = -1

        else:
            for i in range(2):
                mat_deriv[0, i, 1] = -1
                mat_deriv[0, i, 2] = -1

        return mat_deriv.tolist()

    def cone_func(self):
        r"""
        equation for stodolas cone law

        :returns: val (*float*) - residual value of equation

        .. math::
            0 = \frac{\dot{m}_{in,0} \cdot p_{in}}{p_{in,0}} \cdot
            \sqrt{\frac{p_{in,0} \cdot v_{in}}{p_{in} \cdot v_{in,0}}} \cdot
            \sqrt{\frac{1 - \left(\frac{p_{out}}{p_{in}} \right)^{2}}
            {1 - \left(\frac{p_{out,0}}{p_{in,0}} \right)^{2}}} - \dot{m}_{in}
        """
        i = self.inl[0].to_flow()
        o = self.outl[0].to_flow()
        n = 1
        return (self.i0[0] * i[1] / self.i0[1] * math.sqrt(
                    self.i0[1] * v_mix_ph(self.i0) / (i[1] * v_mix_ph(i))) *
                math.sqrt(abs((1 - (o[1] / i[1]) ** ((n + 1) / n)) /
                          (1 - (self.o0[1] / self.i0[1]) ** ((n + 1) / n)))) -
                i[0])

        # Formulation with T0 / T
#        n = 1
#        return (
#            self.i1_0[0] * i1[1] / self.i1_0[1] * math.sqrt(
#                T_mix_ph(self.i1_0) / T_mix_ph(i1)) *
#            math.sqrt((1 - (o1[1] / i1[1]) ** ((n + 1) / n)) /
#                (1 - (self.o1_0[1] / self.i1_0[1]) ** ((n + 1) / n))) - i1[0])

    def char_func(self):
        r"""
        equation for turbine characteristics

        - calculate the isentropic efficiency as function of characteristic
          line
        - default method is TRAUPEL, see
          tespy.components.characteristics.turbine for more information on
          available methods

        :returns: val (*numpy array*) - residual value of equation

        .. math::
            0 = - \left( h_{out} - h_{in} \right) + \eta_{s,e,0} \cdot f\left(
            expr \right) \cdot
            \Delta h_{s}
        """
        i = self.inl[0].to_flow()
        o = self.outl[0].to_flow()

        if self.eta_s_char.param == 'dh_s':
            expr = math.sqrt(self.dh_s0 / (self.h_os('post') - i[2]))
        elif self.eta_s_char.param == 'm':
            expr = i[0] / self.i0[0]
        elif self.eta_s_char.param == 'v':
            expr = i[0] * v_mix_ph(i) / (self.i0[0] * v_mix_ph(self.i0))
        elif self.eta_s_char.param == 'pr':
            expr = (o[1] * self.i0[1]) / (i[1] * self.o0[1])
        else:
            msg = ('Please choose the parameter, you want to link the '
                   'isentropic efficiency to.')
            raise MyComponentError(msg)

        if expr > self.eta_s_char.func.x[-1]:
            expr = self.eta_s_char.func.x[-1]
        if expr < self.eta_s_char.func.x[0]:
            expr = self.eta_s_char.func.x[0]

        return np.array([(-(o[2] - i[2]) + (self.o0[2] - self.i0[2]) /
                          self.dh_s0 * self.eta_s_char.func.f_x(expr) *
                          (self.h_os('post') - i[2]))])

    def char_deriv(self):
        r"""
        partial derivatives for turbine characteristics

        :returns: mat_deriv (*list*) - matrix of partial derivatives
        """
        num_fl = len(self.inl[0].fluid.val)

        mat_deriv = np.zeros((1, 2, num_fl + 3))

        mat_deriv[0, 0, 0] = self.ddx_func(self.char_func, 'm', 0)
        for i in range(2):
            mat_deriv[0, i, 1] = self.ddx_func(self.char_func, 'p', i)
            mat_deriv[0, i, 2] = self.ddx_func(self.char_func, 'h', i)

        return mat_deriv.tolist()

    def convergence_check(self, nw):
        r"""
        prevent impossible fluid properties in calculation

        - set :math:`p_{out} = \frac{p_{in}}{2}` if :math:`p_{out}>p_{in}`
        - set :math:`h_{out} = 0,9 \cdot h_{in}` if :math:`h_{out}>h_{in}`
        """
        i, o = self.inl, self.outl

        if i[0].p.val_SI <= 1e5 and not i[0].p.val_set:
            i[0].p.val_SI = 1e5

        if i[0].p.val_SI <= o[0].p.val_SI and not o[0].p.val_set:
            o[0].p.val_SI = i[0].p.val_SI / 2

        if i[0].h.val_SI < 10e5 and not i[0].h.val_set:
            i[0].h.val_SI = 10e5

        if o[0].h.val_SI < 5e5 and not o[0].h.val_set:
            o[0].h.val_SI = 5e5

        if i[0].h.val_SI <= o[0].h.val_SI and not o[0].h.val_set:
            o[0].h.val_SI = i[0].h.val_SI * 0.75

    def initialise_source(self, c, key):
        r"""
        returns a starting value for fluid properties at components outlet

        :param c: connection to apply initialisation
        :type c: tespy.connections.connection
        :param key: property
        :type key: str
        :returns: - p (*float*) - starting value for pressure at components
                    outlet, :math:`val = 0.5 \cdot 10^5 \; \text{Pa}`
                  - h (*float*) - starting value for enthalpy at components
                    outlet,
                    :math:`val = 15 \cdot 10^5 \; \frac{\text{J}}{\text{kg}}`
        """
        if key == 'p':
            return 0.5e5
        elif key == 'h':
            return 15e5
        else:
            return 0

    def initialise_target(self, c, key):
        r"""
        returns a starting value for fluid properties at components inlet

        :param c: connection to apply initialisation
        :type c: tespy.connections.connection
        :param key: property
        :type key: str
        :returns: - p (*float*) - starting value for pressure at components
                    inlet, :math:`val = 25 \cdot 10^5 \; \text{Pa}`
                  - h (*float*) - starting value for enthalpy at components
                    inlet,
                    :math:`val = 20 \cdot 10^5 \; \frac{\text{J}}{\text{kg}}`
        """
        if key == 'p':
            return 25e5
        elif key == 'h':
            return 20e5
        else:
            return 0

    def calc_parameters(self, nw, mode):
        """
        component specific parameter calculation pre- or postprocessing

        **postprocessing**

        - calculate isentropic efficiency

        **preprocessing**

        - generate characteristics for component
        """

        turbomachine.calc_parameters(self, nw, mode)

        if (mode == 'pre' and 'eta_s' in self.offdesign) or mode == 'post':
<<<<<<< HEAD
            self.eta_s.val = ((outl[0].h.val_SI - inl[0].h.val_SI) /
                              (self.h_os(inl, outl) - inl[0].h.val_SI))
            if self.eta_s.val > 1 or self.eta_s.val <= 0 and nw.comperr:
                msg = ('##### ERROR #####\n'
                       'Invalid value for isentropic efficiency: '
=======
            self.eta_s.val = ((self.outl[0].h.val_SI - self.inl[0].h.val_SI) /
                              (self.h_os('post') - self.inl[0].h.val_SI))
            if self.eta_s.val > 1 or self.eta_s.val <= 0:
                msg = ('Invalid value for isentropic efficiency.\n'
>>>>>>> 863c3659
                       'eta_s =', self.eta_s.val)
                print(msg)
                nw.errors += [self]

# %%


class split(component):
    """
    component split can be subdivided in splitter and separator:

    splitter:

    - fluid composition at all outlets is the same as at the inlet
    - pressure and enthalpy are identical for every incoming/outgoing
      connection

    separator:

    - fluid composition at the outlets has to be user defined on the outgoing
      connections
    - pressure and temperature are identical for every incoming/outgoing
      connection


    **available parameters**

    - num_out: number of outlets (default value: 2)

    **equations**

    see :func:`tespy.components.components.split.equations`

    **inlets and outlets**

    - in1
    - specify number of outlets with :code:`num_out`

    .. image:: _images/split.svg
       :scale: 100 %
       :alt: alternative text
       :align: center
    """
    def attr(self):
        return ['num_out']

    def attr_prop(self):
        return {'num_out': dc_cp()}

    def inlets(self):
        return ['in1']

    def outlets(self):
        if self.num_out.is_set:
            return ['out' + str(i + 1) for i in range(self.num_out.val)]
        else:
            self.set_attr(num_out=2)
            return self.outlets()

    def component(self):
        return 'split'

    def equations(self):
        r"""
        returns vector vec_res with result of equations for this component

        - equations are different for splitter and separator

        :param nw: network using this component object
        :type nw: tespy.networks.network
        :returns: vec_res (*list*) - vector of residual values

        **mandatory equations**

        - :func:`tespy.components.components.component.fluid_res`
        - :func:`tespy.components.components.component.mass_flow_res`

        .. math::
            0 = p_{in} - p_{out,i} \;
            \forall i \in \mathrm{outlets}

        **equations for splitter**

        .. math::
            0 = h_{in} - h_{out,i} \;
            \forall i \in \mathrm{outlets}\\

        **equations for separator**

        .. math::
            0 = T_{in} - T_{out,i} \;
            \forall i \in \mathrm{outlets}\\

        **TODO**

        - fluid separation requires power and cooling, equations have not
          been implemented!
        """
        vec_res = []

        vec_res += self.fluid_res()
        vec_res += self.mass_flow_res()

        # pressure is the same at all connections
        for o in self.outl:
            vec_res += [self.inl[0].p.val_SI - o.p.val_SI]

        # different equations for splitter and separator
        if isinstance(self, splitter):
            for o in self.outl:
                vec_res += [self.inl[0].h.val_SI - o.h.val_SI]

        # different equations for splitter and separator
        if isinstance(self, separator):
            if num_fluids(self.inl[0].fluid.val) <= 1:
                for o in self.outl:
                    vec_res += [self.inl[0].h.val_SI - o.h.val_SI]
            else:
                for o in self.outl:
                    vec_res += [T_mix_ph(self.inl[0].to_flow()) -
                                T_mix_ph(o.to_flow())]

        return vec_res

    def derivatives(self, nw):
        r"""
        calculate matrix of partial derivatives towards mass flow, pressure,
        enthalpy and fluid composition

        :param nw: network using this component object
        :type nw: tespy.networks.network
        :returns: mat_deriv (*numpy array*) - matrix of partial derivatives

        """

        num_fl = len(nw.fluids)
        mat_deriv = []

        mat_deriv += self.fluid_deriv()
        mat_deriv += self.mass_flow_deriv()

        p_deriv = np.zeros((self.num_o, 1 + self.num_o, num_fl + 3))
        k = 0
        for o in self.outl:
            p_deriv[k, 0, 1] = 1
            p_deriv[k, k + 1, 1] = -1
            k += 1
        mat_deriv += p_deriv.tolist()

        if isinstance(self, splitter):

            h_deriv = np.zeros((self.num_o, 1 + self.num_o, num_fl + 3))
            k = 0
            for o in self.outl:
                h_deriv[k, 0, 2] = 1
                h_deriv[k, k + 1, 2] = -1
                k += 1

            mat_deriv += h_deriv.tolist()

        if isinstance(self, separator):
            if num_fluids(self.inl[0].fluid.val) <= 1:

                h_deriv = np.zeros((self.num_o, 1 + self.num_o, num_fl + 3))
                k = 0
                for o in self.outl:
                    h_deriv[k, 0, 2] = 1
                    h_deriv[k, k + 1, 2] = -1
                    k += 1

                mat_deriv += h_deriv.tolist()
            else:

                T_deriv = np.zeros((self.num_o, 1 + self.num_o, num_fl + 3))
                i = self.inl[0].to_flow()
                k = 0
                for o in self.outl:
                    o = o.to_flow()
                    T_deriv[k, 0, 1] = dT_mix_dph(i)
                    T_deriv[k, 0, 2] = dT_mix_pdh(i)
                    T_deriv[k, 0, 3:] = dT_mix_ph_dfluid(i)
                    T_deriv[k, k + 1, 1] = -dT_mix_dph(o)
                    T_deriv[k, k + 1, 2] = -dT_mix_pdh(o)
                    T_deriv[k, k + 1, 3:] = -1 * dT_mix_ph_dfluid(o)
                    k += 1

                mat_deriv += T_deriv.tolist()

        return np.asarray(mat_deriv)

    def initialise_source(self, c, key):
        r"""
        returns a starting value for fluid properties at components outlet

        :param c: connection to apply initialisation
        :type c: tespy.connections.connection
        :param key: property
        :type key: str
        :returns: - p (*float*) - starting value for pressure at components
                    outlet, :math:`val = 1 \cdot 10^5 \; \text{Pa}`
                  - h (*float*) - starting value for enthalpy at components
                    outlet,
                    :math:`val = 5 \cdot 10^5 \; \frac{\text{J}}{\text{kg}}`
        """
        if key == 'p':
            return 1e5
        elif key == 'h':
            return 5e5
        else:
            return 0

    def initialise_target(self, c, key):
        r"""
        returns a starting value for fluid properties at components inlet

        :param c: connection to apply initialisation
        :type c: tespy.connections.connection
        :param key: property
        :type key: str
        :returns: - p (*float*) - starting value for pressure at components
                    inlet, :math:`val = 1 \cdot 10^5 \; \text{Pa}`
                  - h (*float*) - starting value for enthalpy at components
                    inlet,
                    :math:`val = 5 \cdot 10^5 \; \frac{\text{J}}{\text{kg}}`
        """
        if key == 'p':
            return 1e5
        elif key == 'h':
            return 5e5
        else:
            return 0

    def print_parameters(self, nw):

        print('##### ', self.label, ' #####')
        print('m_in = ', self.inl[0].m.val_SI, 'kg / s; ')
        i = 1
        for o in self.outl:
            print('m_out' + str(i) + ' = ', o.m.val_SI, 'kg / s; ')
            i += 1
        if isinstance(self, separator):
            print('; fluid_in:', self.inl[0].fluid.val, '; ')
            i = 1
            for o in self.outl:
                print('fluid_out' + str(i) + ' = ', o.fluid.val)
                i += 1


class splitter(split):
    """
    **available parameters**

    - num_out: number of outlets (default value: 2)

    **equations**

    see :func:`tespy.components.components.split.equations`

    **inlets and outlets**

    - in1
    - specify number of outlets with :code:`num_out`

    .. image:: _images/split.svg
       :scale: 100 %
       :alt: alternative text
       :align: center
    """

    def component(self):
        return 'splitter'


class separator(split):
    """
    **available parameters**

    - num_out: number of outlets (default value: 2)

    **equations**

    see :func:`tespy.components.components.split.equations`

    **inlets and outlets**

    - in1
    - specify number of outlets with :code:`num_out`

    .. image:: _images/split.svg
       :scale: 100 %
       :alt: alternative text
       :align: center
    """

    def component(self):
        return 'separator'

# %%


class merge(component):
    """
    **available parameters**

    - num_in: number of inlets (default value: 2)

    **equations**

    see :func:`tespy.components.components.merge.equations`

    **inlets and outlets**

    - specify number of inlets with :code:`num_in`
    - out1

    .. image:: _images/merge.svg
       :scale: 100 %
       :alt: alternative text
       :align: center
    """
    def attr(self):
        return ['num_in']

    def attr_prop(self):
        return {'num_in': dc_cp()}

    def inlets(self):
        if self.num_in.is_set:
            return ['in' + str(i + 1) for i in range(self.num_in.val)]
        else:
            self.set_attr(num_in=2)
            return self.inlets()

    def outlets(self):
        return ['out1']

    def component(self):
        return 'merge'

    def equations(self):
        r"""
        returns vector vec_res with result of equations for this component

        :param nw: network using this component object
        :type nw: tespy.networks.network
        :returns: vec_res (*list*) - vector of residual values

        **mandatory equations**

        - :func:`tespy.components.components.component.fluid_res`
        - :func:`tespy.components.components.component.mass_flow_res`

        .. math::
            0 = - \dot{m}_{out} \cdot h_{out} + \sum_{i} \dot{m}_{in,i} \cdot
            h_{in,i} \; \forall i \in \mathrm{inlets}

            0 = p_{in,i} - p_{out} \;
            \forall i \in \mathrm{inlets}
        """
        vec_res = []

        vec_res += self.fluid_res()
        vec_res += self.mass_flow_res()

        h_res = -self.outl[0].m.val_SI * self.outl[0].h.val_SI
        for i in self.inl:
            h_res += i.m.val_SI * i.h.val_SI
        vec_res += [h_res]

        for i in self.inl:
            vec_res += [self.outl[0].p.val_SI - i.p.val_SI]

        return vec_res

    def derivatives(self, nw):
        r"""
        calculate matrix of partial derivatives towards mass flow, pressure,
        enthalpy and fluid composition

        :param nw: network using this component object
        :type nw: tespy.networks.network
        :returns: mat_deriv (*numpy array*) - matrix of partial derivatives
        """

        num_fl = len(nw.fluids)
        mat_deriv = []

        mat_deriv += self.fluid_deriv()
        mat_deriv += self.mass_flow_deriv()

        h_deriv = np.zeros((1, self.num_i + 1, num_fl + 3))
        h_deriv[0, self.num_i, 0] = -self.outl[0].h.val_SI
        h_deriv[0, self.num_i, 2] = -self.outl[0].m.val_SI
        k = 0
        for i in self.inl:
            h_deriv[0, k, 0] = i.h.val_SI
            h_deriv[0, k, 2] = i.m.val_SI
            k += 1
        mat_deriv += h_deriv.tolist()

        p_deriv = np.zeros((self.num_i, self.num_i + 1, num_fl + 3))
        k = 0
        for i in self.inl:
            p_deriv[k, k, 1] = -1
            p_deriv[k, self.num_i, 1] = 1
            k += 1
        mat_deriv += p_deriv.tolist()

        return np.asarray(mat_deriv)

    def initialise_fluids(self, nw):
        r"""
        fluid initialisation for fluid mixture at outlet of the merge

        - it is recommended to specify starting values for mass flows at merges

        :param nw: network using this component object
        :type nw: tespy.networks.network
        :returns: no return value
        """
        num_fl = {}
        for o in self.outl:
            num_fl[o] = num_fluids(o.fluid.val)

        for i in self.inl:
            num_fl[i] = num_fluids(i.fluid.val)

        ls = []
        if any(num_fl.values()) and not all(num_fl.values()):
            for conn, num in num_fl.items():
                if num == 1:
                    ls += [conn]

            for c in ls:
                for fluid in nw.fluids:
                    for o in self.outl:
                        if not o.fluid.val_set[fluid]:
                            o.fluid.val[fluid] = c.fluid.val[fluid]
                    for i in self.inl:
                        if not i.fluid.val_set[fluid]:
                            i.fluid.val[fluid] = c.fluid.val[fluid]

    def initialise_source(self, c, key):
        r"""
        returns a starting value for fluid properties at components outlet

        :param c: connection to apply initialisation
        :type c: tespy.connections.connection
        :param key: property
        :type key: str
        :returns: - p (*float*) - starting value for pressure at components
                    outlet, :math:`val = 1 \cdot 10^5 \; \text{Pa}`
                  - h (*float*) - starting value for enthalpy at components
                    outlet,
                    :math:`val = 5 \cdot 10^5 \; \frac{\text{J}}{\text{kg}}`
        """
        if key == 'p':
            return 1e5
        elif key == 'h':
            return 5e5
        else:
            return 0

    def initialise_target(self, c, key):
        r"""
        returns a starting value for fluid properties at components inlet

        :param c: connection to apply initialisation
        :type c: tespy.connections.connection
        :param key: property
        :type key: str
        :returns: - p (*float*) - starting value for pressure at components
                    inlet, :math:`val = 1 \cdot 10^5 \; \text{Pa}`
                  - h (*float*) - starting value for enthalpy at components
                    inlet,
                    :math:`val = 5 \cdot 10^5 \; \frac{\text{J}}{\text{kg}}`
        """
        if key == 'p':
            return 1e5
        elif key == 'h':
            return 5e5
        else:
            return 0

    def print_parameters(self, nw):

        print('##### ', self.label, ' #####')
        j = 1
        for i in self.inl:
            print('m_in' + str(j) + ' = ', i.m.val_SI, 'kg / s; ')
            j += 1
        print('m_out = ', self.outl[0].m.val_SI, 'kg / s; ')

# %%


class combustion_chamber(component):
    r"""

    .. note::
        For more information on the usage of the combustion chamber see the
        examples section on github or look for the combustion chamber tutorials
        at tespy.readthedocs.io

    **available parameters**

    - fuel: fuel for combustion chamber
    - lamb: air to stoichiometric air ratio, :math:`[\lambda] = 1`
    - ti: thermal input (:math:`{LHV \cdot \dot{m}_f}`),
      :math:`[LHV \cdot \dot{m}_f] = \text{W}`

    **equations**

    see :func:`tespy.components.components.combustion_chamber.equations`

    **available fuels**

    - methane
    - ethane
    - propane
    - butane
    - hydrogen

    **inlets and outlets**

    - in1, in2
    - out1

    .. note::

        The fuel and the air components can be connected to both of the inlets.

    .. image:: _images/combustion_chamber.svg
       :scale: 100 %
       :alt: alternative text
       :align: center
    """

    def inlets(self):
        return ['in1', 'in2']

    def outlets(self):
        return ['out1']

    def attr(self):
        return ['fuel', 'lamb', 'ti', 'S']

    def attr_prop(self):
        return {'fuel': dc_cp(), 'lamb': dc_cp(), 'ti': dc_cp(), 'S': dc_cp()}

    def fuels(self):
        return ['methane', 'ethane', 'propane', 'butane',
                'hydrogen']

    def component(self):
        return 'combustion chamber'

    def comp_init(self, nw):

        if not self.fuel.is_set:
            msg = 'Must specify fuel for combustion chamber.'
            raise MyComponentError(msg)

        if (len([x for x in nw.fluids if x in [a.replace(' ', '') for a in
                 CP.get_aliases(self.fuel.val)]]) == 0):
            msg = ('The fuel you specified does not match the fuels available'
                   ' within the network.')
            raise MyComponentError(msg)

        if (len([x for x in self.fuels() if x in [a.replace(' ', '') for a in
                 CP.get_aliases(self.fuel.val)]])) == 0:
            msg = ('The fuel you specified is not available. Available fuels '
                   'are: ' + str(self.fuels()) + '.')
            raise MyComponentError(msg)

        self.fuel.val = [x for x in nw.fluids if x in [
                a.replace(' ', '') for a in CP.get_aliases(self.fuel.val)]][0]

        self.o2 = [x for x in nw.fluids if x in
                   [a.replace(' ', '') for a in CP.get_aliases('O2')]][0]
        self.co2 = [x for x in nw.fluids if x in
                    [a.replace(' ', '') for a in CP.get_aliases('CO2')]][0]
        self.h2o = [x for x in nw.fluids if x in
                    [a.replace(' ', '') for a in CP.get_aliases('H2O')]][0]
        self.n2 = [x for x in nw.fluids if x in
                   [a.replace(' ', '') for a in CP.get_aliases('N2')]][0]

        structure = fluid_structure(self.fuel.val)

        self.n = {}
        for el in ['C', 'H', 'O']:
            if el in structure.keys():
                self.n[el] = structure[el]
            else:
                self.n[el] = 0

        self.lhv = self.calc_lhv()

    def calc_lhv(self):
        r"""
        calculates the lower heating value of the combustion chambers fuel

        :returns: val (*float*) - lhv of the specified fuel

        **equation**

        .. math::
            LHV = -\frac{\sum_i {\Delta H_f^0}_i -
            \sum_j {\Delta H_f^0}_j }
            {M_{fuel}}\\
            \forall i \in \text{reation products},\\
            \forall j \in \text{reation educts},\\
            \Delta H_f^0: \text{molar formation enthalpy}

        =============== =====================================
         substance       :math:`\frac{\Delta H_f^0}{kJ/mol}`
        =============== =====================================
         hydrogen        0
         methane         -74.85
         ethane          -84.68
         propane         -103.8
         butane          -124.51
        --------------- -------------------------------------
         oxygen          0
         carbondioxide   -393.5
         water (g)       -241.8
        =============== =====================================

        """

        hf = {}
        hf['hydrogen'] = 0
        hf['methane'] = -74.85
        hf['ethane'] = -84.68
        hf['propane'] = -103.8
        hf['butane'] = -124.51
        hf[self.o2] = 0
        hf[self.co2] = -393.5
        # water (gaseous)
        hf[self.h2o] = -241.8

        key = set(list(hf.keys())).intersection(
                set([a.replace(' ', '')
                     for a in CP.get_aliases(self.fuel.val)]))

        val = (-(self.n['H'] / 2 * hf[self.h2o] + self.n['C'] * hf[self.co2] -
                 ((self.n['C'] + self.n['H'] / 4) * hf[self.o2] +
                  hf[list(key)[0]])) /
               molar_masses[self.fuel.val] * 1000)

        return val

    def equations(self):
        r"""
        returns vector vec_res with result of equations for this component

        :param nw: network using this component object
        :type nw: tespy.networks.network
        :returns: vec_res (*list*) - vector of residual values

        **mandatory equations**

        - :func:`tespy.components.components.combustion_chamber.reaction_balance`

        stoichiometric combustion chamber reaction balance:

        - :func:`tespy.components.components.combustion_chamber_stoich.reaction_balance`

        - :func:`tespy.components.components.component.mass_flow_res`

        .. math::

            0 = p_{in,i} - p_{out} \;
            \forall i \in \mathrm{inlets}

        - :func:`tespy.components.components.combustion_chamber.energy_balance`

        stoichiometric combustion chamber:

        - :func:`tespy.components.components.combustion_chamber_stoich.energy_balance`

        **optional equations**

        - :func:`tespy.components.components.combustion_chamber.lambda_func`
        - :func:`tespy.components.components.combustion_chamber.ti_func`

        stoichiometric combustion chamber lambda and thermal input:

        - :func:`tespy.components.components.combustion_chamber_stoich.lambda_func`
        - :func:`tespy.components.components.combustion_chamber_stoich.ti_func`

        """

        vec_res = []

        for fluid in self.inl[0].fluid.val.keys():
            vec_res += [self.reaction_balance(fluid)]

        vec_res += self.mass_flow_res()

        for i in self.inl:
            vec_res += [self.outl[0].p.val_SI - i.p.val_SI]

        vec_res += [self.energy_balance()]

        if self.lamb.is_set:
            vec_res += [self.lambda_func()]

        if self.ti.is_set:
            vec_res += [self.ti_func()]

        return vec_res

    def derivatives(self, nw):
        r"""
        calculate matrix of partial derivatives towards mass flow, pressure,
        enthalpy and fluid composition

        :param nw: network using this component object
        :type nw: tespy.networks.network
        :returns: mat_deriv (*numpy array*) - matrix of partial derivatives
        """

        num_fl = len(nw.fluids)
        mat_deriv = []

        # derivatives for reaction balance
        j = 0
        fl_deriv = np.zeros((num_fl, 3, num_fl + 3))
        for fluid in nw.fluids:
            for i in range(3):
                fl_deriv[j, i, 0] = self.drb_dx('m', i, fluid)
                fl_deriv[j, i, 3:] = (
                    self.drb_dx('fluid', i, fluid))

            j += 1
        mat_deriv += fl_deriv.tolist()

        # derivatives for mass balance
        mat_deriv += self.mass_flow_deriv()

        # derivatives for pressure equations
        p_deriv = np.zeros((2, 3, num_fl + 3))
        for k in range(2):
            p_deriv[k][2][1] = 1
            p_deriv[k][k][1] = -1
        mat_deriv += p_deriv.tolist()

        # derivatives for energy balance
        eb_deriv = np.zeros((1, 3, num_fl + 3))
        for i in range(3):
            eb_deriv[0, i, 0] = (
                self.ddx_func(self.energy_balance, 'm', i))
            eb_deriv[0, i, 1] = (
                self.ddx_func(self.energy_balance, 'p', i))
            if i >= self.num_i:
                eb_deriv[0, i, 2] = -(self.inl + self.outl)[i].m.val_SI
            else:
                eb_deriv[0, i, 2] = (self.inl + self.outl)[i].m.val_SI
        mat_deriv += eb_deriv.tolist()

        if self.lamb.is_set:
            # derivatives for specified lambda
            lamb_deriv = np.zeros((1, 3, num_fl + 3))
            for i in range(2):
                lamb_deriv[0, i, 0] = self.ddx_func(self.lambda_func, 'm', i)
                lamb_deriv[0, i, 3:] = self.ddx_func(self.lambda_func,
                                                     'fluid', i)
            mat_deriv += lamb_deriv.tolist()

        if self.ti.is_set:
            # derivatives for specified lambda
            ti_deriv = np.zeros((1, 3, num_fl + 3))
            for i in range(2):
                ti_deriv[0, i, 0] = self.ddx_func(self.ti_func, 'm', i)
                ti_deriv[0, i, 3:] = self.ddx_func(self.ti_func, 'fluid', i)
            ti_deriv[0, 2, 0] = self.ddx_func(self.ti_func, 'm', 2)
            ti_deriv[0, 2, 3:] = self.ddx_func(self.ti_func, 'fluid', 2)
            mat_deriv += ti_deriv.tolist()

        return np.asarray(mat_deriv)

    def reaction_balance(self, fluid):
        r"""
        calculates the reactions mass balance for one fluid

        - determine molar mass flows of fuel and oxygen
        - calculate excess fuel
        - calculate residual value of the fluids balance

        :param fluid: fluid to calculate the reaction balance for
        :type fluid: str
        :returns: res (*float*) - residual value of mass balance

        **reaction balance equations**

        .. math::
            res = \sum_i \left(x_{fluid,i} \cdot \dot{m}_{i}\right) -
            \sum_j \left(x_{fluid,j} \cdot \dot{m}_{j}\right) \;
            \forall i \in inlets, \; \forall j \in outlets

            \dot{m}_{fluid,m} = \sum_i \frac{x_{fluid,i} \cdot \dot{m}_{i}}
            {M_{fluid}} \; \forall i \in inlets\\

            \lambda = \frac{\dot{m}_{f,m}}{\dot{m}_{O_2,m} \cdot
            \left(n_{C,fuel} + 0.25 \cdot n_{H,fuel}\right)}

        *fuel*

        .. math::
            0 = res - \left(\dot{m}_{f,m} - \dot{m}_{f,exc,m}\right)
            \cdot M_{fuel}\\

            \dot{m}_{f,exc,m} = \begin{cases}
            0 & \lambda \geq 1\\
            \dot{m}_{f,m} - \frac{\dot{m}_{O_2,m}}
            {n_{C,fuel} + 0.25 \cdot n_{H,fuel}} & \lambda < 1
            \end{cases}

        *oxygen*

        .. math::
            0 = res - \begin{cases}
            -\frac{\dot{m}_{O_2,m} \cdot M_{O_2}}{\lambda} & \lambda \geq 1\\
            - \dot{m}_{O_2,m} \cdot M_{O_2} & \lambda < 1
            \end{cases}

        *water*

        .. math::
            0 = res + \left( \dot{m}_{f,m} - \dot{m}_{f,exc,m} \right)
            \cdot 0.5 \cdot n_{H,fuel} \cdot M_{H_2O}

        *carbondioxide*

        .. math::
            0 = res + \left( \dot{m}_{f,m} - \dot{m}_{f,exc,m} \right)
            \cdot n_{C,fuel} \cdot M_{CO_2}

        *other*

        .. math::
            0 = res

        """

        n_fuel = 0
        for i in self.inl:
            n_fuel += (i.m.val_SI * i.fluid.val[self.fuel.val] /
                       molar_masses[self.fuel.val])

        n_oxygen = 0
        for i in self.inl:
            n_oxygen += (i.m.val_SI * i.fluid.val[self.o2] /
                         molar_masses[self.o2])

        if not self.lamb.is_set:
            self.lamb.val = n_oxygen / (
                    n_fuel * (self.n['C'] + self.n['H'] / 4))

        n_fuel_exc = 0
        if self.lamb.val < 1:
            n_fuel_exc = n_fuel - n_oxygen / (self.n['C'] + self.n['H'] / 4)

        if fluid == self.co2:
            dm = ((n_fuel - n_fuel_exc) *
                  self.n['C'] * molar_masses[self.co2])
        elif fluid == self.h2o:
            dm = ((n_fuel - n_fuel_exc) *
                  self.n['H'] / 2 * molar_masses[self.h2o])
        elif fluid == self.o2:
            if self.lamb.val < 1:
                dm = -n_oxygen * molar_masses[self.o2]
            else:
                dm = -n_oxygen / self.lamb.val * molar_masses[self.o2]
        elif fluid == self.fuel.val:
            dm = -(n_fuel - n_fuel_exc) * molar_masses[self.fuel.val]
        else:
            dm = 0

        res = dm

        for i in self.inl:
            res += i.fluid.val[fluid] * i.m.val_SI
        for o in self.outl:
            res -= o.fluid.val[fluid] * o.m.val_SI
        return res

    def energy_balance(self):
        r"""
        calculates the energy balance of the adiabatic combustion chamber

        - reference temperature: 500 K
        - reference pressure: 1 bar

        :returns: res (*float*) - residual value of energy balance

        .. math::
            0 = \dot{m}_{in,i} \cdot \left( h_{in,i} - h_{in,i,ref} \right) -
            \dot{m}_{out,j} \cdot \left( h_{out,j} - h_{out,j,ref} \right) +
            H_{I,f} \cdot \left( \dot{m}_{in,i} \cdot x_{f,i} -
            \dot{m}_{out,j} \cdot x_{f,j} \right)

        """
        T_ref = 500
        p_ref = 1e5

        res = 0
        for i in self.inl:
            res += i.m.val_SI * (i.h.val_SI -
                                 h_mix_pT([i.m.val_SI, p_ref, i.h.val_SI,
                                           i.fluid.val], T_ref))
            res += i.m.val_SI * i.fluid.val[self.fuel.val] * self.lhv
        for o in self.outl:
            res -= o.m.val_SI * (o.h.val_SI -
                                 h_mix_pT([o.m.val_SI, p_ref, o.h.val_SI,
                                           o.fluid.val], T_ref))
            res -= o.m.val_SI * o.fluid.val[self.fuel.val] * self.lhv

        return res

    def lambda_func(self):
        r"""
        calculates the residual for specified lambda

        :returns: res (*float*) - residual value of equation

        .. math::

            \dot{m}_{fluid,m} = \sum_i \frac{x_{fluid,i} \cdot \dot{m}_{i}}
            {M_{fluid}} \; \forall i \in inlets\\

            0 = \frac{\dot{m}_{f,m}}{\dot{m}_{O_2,m} \cdot
            \left(n_{C,fuel} + 0.25 \cdot n_{H,fuel}\right)} - \lambda
        """
        n_fuel = 0
        for i in self.inl:
            n_fuel += (i.m.val_SI * i.fluid.val[self.fuel.val] /
                       molar_masses[self.fuel.val])

        n_oxygen = 0
        for i in self.inl:
            n_oxygen += (i.m.val_SI * i.fluid.val[self.o2] /
                         molar_masses[self.o2])

        return (n_oxygen / (n_fuel * (self.n['C'] + self.n['H'] / 4)) -
                self.lamb.val)

    def ti_func(self):
        r"""
        calculates the residual for specified thermal input

        :returns: res (*float*) - residual value of equation

        .. math::

            0 = ti - \dot{m}_f \cdot LHV
        """
        m_fuel = 0
        for i in self.inl:
            m_fuel += (i.m.val_SI * i.fluid.val[self.fuel.val])

        for o in self.outl:
            m_fuel -= (o.m.val_SI * o.fluid.val[self.fuel.val])

        return (self.ti.val - m_fuel * self.lhv)

    def bus_func(self):
        r"""
        function for use on busses

        :returns: val (*float*) - residual value of equation

        .. math::

            val = \dot{m}_{fuel} \cdot LHV
        """

        m_fuel = 0
        for i in self.inl:
            m_fuel += (i.m.val_SI * i.fluid.val[self.fuel.val])

        for o in self.outl:
            m_fuel -= (o.m.val_SI * o.fluid.val[self.fuel.val])

        return m_fuel * self.lhv

    def bus_deriv(self):
        r"""
        calculate matrix of partial derivatives towards mass flow and fluid
        composition for bus
        function

        :returns: mat_deriv (*list*) - matrix of partial derivatives
        """
        deriv = np.zeros((1, 3, len(self.inl[0].fluid.val) + 3))
        for i in range(2):
            deriv[0, i, 0] = self.ddx_func(self.bus_func, 'm', i)
            deriv[0, i, 3:] = self.ddx_func(self.bus_func, 'fluid', i)

        deriv[0, 2, 0] = self.ddx_func(self.bus_func, 'm', 2)
        deriv[0, 2, 3:] = self.ddx_func(self.bus_func, 'fluid', 2)
        return deriv

    def drb_dx(self, dx, pos, fluid):
        r"""
        calculates derivative of the reaction balance to dx at components inlet
        or outlet in position pos for the fluid fluid

        :param dx: dx
        :type dx: str
        :param pos: position of inlet or outlet, logic: ['in1', 'in2', ...,
                    'out1', ...] -> 0, 1, ..., n, n + 1, ...
        :type pos: int
        :param fluid: calculate reaction balance for this fluid
        :type fluid: str
        :returns: deriv (*list* or *float*) - partial derivative of the
                  function reaction balance to dx

        .. math::

            \frac{\partial f}{\partial x} = \frac{f(x + d) + f(x - d)}
            {2 \cdot d}
        """

        dm, dp, dh, df = 0, 0, 0, 0
        if dx == 'm':
            dm = 1e-4
        elif dx == 'p':
            dp = 1
        elif dx == 'h':
            dh = 1
        else:
            df = 1e-5

        if dx == 'fluid':
            deriv = []
            for f in self.inl[0].fluid.val.keys():
                val = (self.inl + self.outl)[pos].fluid.val[f]
                exp = 0
                if (self.inl + self.outl)[pos].fluid.val[f] + df <= 1:
                    (self.inl + self.outl)[pos].fluid.val[f] += df
                else:
                    (self.inl + self.outl)[pos].fluid.val[f] = 1
                exp += self.reaction_balance(fluid)
                if (self.inl + self.outl)[pos].fluid.val[f] - 2 * df >= 0:
                    (self.inl + self.outl)[pos].fluid.val[f] -= 2 * df
                else:
                    (self.inl + self.outl)[pos].fluid.val[f] = 0
                exp -= self.reaction_balance(fluid)
                (self.inl + self.outl)[pos].fluid.val[f] = val

                deriv += [exp / (2 * (dm + dp + dh + df))]

        else:
            exp = 0
            (self.inl + self.outl)[pos].m.val_SI += dm
            (self.inl + self.outl)[pos].p.val_SI += dp
            (self.inl + self.outl)[pos].h.val_SI += dh
            exp += self.reaction_balance(fluid)

            (self.inl + self.outl)[pos].m.val_SI -= 2 * dm
            (self.inl + self.outl)[pos].p.val_SI -= 2 * dp
            (self.inl + self.outl)[pos].h.val_SI -= 2 * dh
            exp -= self.reaction_balance(fluid)
            deriv = exp / (2 * (dm + dp + dh + df))

            (self.inl + self.outl)[pos].m.val_SI += dm
            (self.inl + self.outl)[pos].p.val_SI += dp
            (self.inl + self.outl)[pos].h.val_SI += dh

        return deriv

    def initialise_fluids(self, nw):
        r"""
        calculates reaction balance with given lambda for good generic
        starting values

        - sets the fluid composition at the combustion chambers outlet

         for the reaction balance equations see
         :func:`tespy.components.components.combustion_chamber.reaction_balance`

        :param nw: network using this component object
        :type nw: tespy.networks.network
        :returns: no return value
        """
        N_2 = 0.7655
        O_2 = 0.2345

        n_fuel = 1
        lamb = 3
        m_co2 = n_fuel * self.n['C'] * molar_masses[self.co2]
        m_h2o = n_fuel * self.n['H'] / 2 * molar_masses[self.h2o]

        n_o2 = (m_co2 / molar_masses[self.co2] +
                0.5 * m_h2o / molar_masses[self.h2o]) * lamb

        m_air = n_o2 * molar_masses[self.o2] / O_2
        m_fuel = n_fuel * molar_masses[self.fuel.val]
        m_fg = m_air + m_fuel

        m_o2 = n_o2 * molar_masses[self.o2] * (1 - 1 / lamb)
        m_n2 = N_2 * m_air

        fg = {
            self.n2: m_n2 / m_fg,
            self.co2: m_co2 / m_fg,
            self.o2: m_o2 / m_fg,
            self.h2o: m_h2o / m_fg
        }

        for o in self.outl:
            for fluid, x in o.fluid.val.items():
                if not o.fluid.val_set[fluid] and fluid in fg.keys():
                    o.fluid.val[fluid] = fg[fluid]

    def convergence_check(self, nw):
        r"""
        prevent impossible fluid properties in calculation

        - check if mass fractions of fluid components at combustion chambers
          outlet are within typical range
        - propagate the corrected fluid composition towards target

        :param nw: network using this component object
        :type nw: tespy.networks.network
        :returns: no return value
        """
        m = 0
        for i in self.inl:
            if i.m.val_SI < 0 and not i.m.val_set:
                i.m.val_SI = 0.01
            m += i.m.val_SI

        for o in self.outl:
            fluids = [f for f in o.fluid.val.keys() if not o.fluid.val_set[f]]
            for f in fluids:
                if f not in [self.o2, self.co2, self.h2o, self.fuel.val]:
                    m_f = 0
                    for i in self.inl:
                        m_f += i.fluid.val[f] * i.m.val_SI

                    if abs(o.fluid.val[f] - m_f / m) > 0.03:
                        o.fluid.val[f] = m_f / m

                elif f == self.o2:
                    if o.fluid.val[f] > 0.25:
                        o.fluid.val[f] = 0.2
                    if o.fluid.val[f] < 0.05:
                        o.fluid.val[f] = 0.05

                elif f == self.co2:
                    if o.fluid.val[f] > 0.10:
                        o.fluid.val[f] = 0.10
                    if o.fluid.val[f] < 0.02:
                        o.fluid.val[f] = 0.02

                elif f == self.h2o:
                    if o.fluid.val[f] > 0.10:
                        o.fluid.val[f] = 0.10
                    if o.fluid.val[f] < 0.02:
                        o.fluid.val[f] = 0.02

                elif f == self.fuel.val:
                    if o.fluid.val[f] > 0:
                        o.fluid.val[f] = 0

                else:
                    continue

        for o in self.outl:
            if o.m.val_SI < 0 and not o.m.val_set:
                o.m.val_SI = 10
            init_target(nw, o, o.t)

            if o.h.val_SI < 7.5e5 and not o.h.val_set:
                o.h.val_SI = 1e6

        if self.lamb.val < 1 and not self.lamb.is_set:
            self.lamb.val = 3

    def initialise_source(self, c, key):
        r"""
        returns a starting value for fluid properties at components outlet

        :param c: connection to apply initialisation
        :type c: tespy.connections.connection
        :param key: property
        :type key: str
        :returns: - p (*float*) - starting value for pressure at components
                    outlet, :math:`val = 5 \cdot 10^5 \; \text{Pa}`
                  - h (*float*) - starting value for enthalpy at components
                    outlet,
                    :math:`val = 10 \cdot 10^5 \; \frac{\text{J}}{\text{kg}}`
        """
        if key == 'p':
            return 5e5
        elif key == 'h':
            return 10e5
        else:
            return 0

    def initialise_target(self, c, key):
        r"""
        returns a starting value for fluid properties at components inlet

        :param c: connection to apply initialisation
        :type c: tespy.connections.connection
        :param key: property
        :type key: str
        :returns: - p (*float*) - starting value for pressure at components
                    inlet, :math:`val = 5 \cdot 10^5 \; \text{Pa}`
                  - h (*float*) - starting value for enthalpy at components
                    inlet,
                    :math:`val = 5 \cdot 10^5 \; \frac{\text{J}}{\text{kg}}`
        """
        if key == 'p':
            return 5e5
        elif key == 'h':
            return 5e5
        else:
            return 0

    def calc_parameters(self, nw, mode):

        self.ti.val = 0
        for i in self.inl:
            self.ti.val += i.m.val_SI * i.fluid.val[self.fuel.val] * self.lhv

        n_fuel = 0
        for i in self.inl:
            n_fuel += (i.m.val_SI * i.fluid.val[self.fuel.val] /
                       molar_masses[self.fuel.val])

        n_oxygen = 0
        for i in self.inl:
            n_oxygen += (i.m.val_SI * i.fluid.val[self.o2] /
                         molar_masses[self.o2])

        if mode == 'post':
            if not self.lamb.is_set:
                self.lamb.val = n_oxygen / (
                        n_fuel * (self.n['C'] + self.n['H'] / 4))

            S = 0
            T_ref = 500
            p_ref = 1e5

            for i in self.inl:
                S -= i.m.val_SI * (s_mix_ph(i.to_flow()) -
                                   s_mix_pT([0, p_ref, 0, i.fluid.val], T_ref))

            for o in self.outl:
                S += o.m.val_SI * (s_mix_ph(o.to_flow()) -
                                   s_mix_pT([0, p_ref, 0, o.fluid.val], T_ref))

            self.S.val = S

        if mode == 'pre':
            if 'lamb' in self.offdesign:
                self.lamb.val = n_oxygen / (n_fuel *
                                            (self.n['C'] + self.n['H'] / 4))

    def print_parameters(self, nw):

        print('##### ', self.label, ' #####')
        print('thermal input = ', self.ti.val,
              'lambda = ', self.lamb.val,
              'S = ', self.S.val)
        j = 1
        for i in self.inl:
            print('m_in' + str(j) + ' = ', i.m.val_SI, 'kg / s; ')
            j += 1
        print('m_out = ', self.outl[0].m.val_SI, 'kg / s; ')

# %%


class combustion_chamber_stoich(combustion_chamber):
    r"""

    .. note::
        This combustion chamber uses fresh air and its fuel as the only
        reactive gas components. Therefore note the following restrictions. You
        are to

        - specify the fluid composition of the fresh air,
        - fully define the fuel's fluid components,
        - provide the aliases of the fresh air and the fuel and
        - make sure, both of the aliases are part of the network fluid vector.

        If you choose 'Air' or 'air' as alias for the fresh air, TESPy will use
        the fluid properties from CoolProp's air. Else, a custom fluid
        'TESPy::yourairalias' will be created.

        The name of the flue gas will be: 'TESPy::yourfuelalias_fg'. It is also
        possible to use fluid mixtures for the fuel, e. g.
        :code:`fuel={CH4: 0.9, 'CO2': 0.1}`. If you specify a fluid mixture for
        the fuel, TESPy will automatically create a custom fluid called:
        'TESPy::yourfuelalias'. For more information see the examples section
        or look for the combustion chamber tutorials at tespy.readthedocs.io

    **available parameters**

    - fuel: fuel composition, specify as dictionary, e. g.
      {'CH4': 0.96, 'CO2': 0.04}
    - fuel_alias: alias for fuel
    - air: air composition, see fuel for specification
    - air_alias: alias for air
    - path: path to existing fluid property table
    - lamb: air to stoichiometric air ratio, :math:`[\lambda] = 1`
    - ti: thermal input (:math:`{LHV \cdot \dot{m}_f}`),
      :math:`[LHV \cdot \dot{m}_f] = \text{W}`

    **equations**

    see :func:`tespy.components.components.combustion_chamber_stoich.equations`

    **available fuel gases**

    - methane
    - ethane
    - propane
    - butane
    - hydrogen

    **inlets and outlets**

    - in1, in2
    - out1

    .. image:: _images/combustion_chamber.svg
       :scale: 100 %
       :alt: alternative text
       :align: center
    """

    def inlets(self):
        return ['in1', 'in2']

    def outlets(self):
        return ['out1']

    def attr(self):
        return ['fuel', 'fuel_alias', 'air', 'air_alias', 'path',
                'lamb', 'ti', 'S']

    def attr_prop(self):
        return {'fuel': dc_cp(), 'fuel_alias': dc_cp(),
                'air': dc_cp(), 'air_alias': dc_cp(),
                'path': dc_cp(),
                'lamb': dc_cp(), 'ti': dc_cp(), 'S': dc_cp()}

    def fuels(self):
        return ['methane', 'ethane', 'propane', 'butane',
                'hydrogen']

    def component(self):
        return 'combustion chamber stoichiometric flue gas'

    def comp_init(self, nw):

        if not self.fuel.is_set or not isinstance(self.fuel.val, dict):
            msg = 'Must specify fuel composition for combustion chamber.'
            raise MyComponentError(msg)

        if not self.fuel_alias.is_set:
            msg = 'Must specify fuel alias for combustion chamber.'
            raise MyComponentError(msg)
        if 'TESPy::' in self.fuel_alias.val:
            msg = 'Can not use \'TESPy::\' at this point.'
            raise MyComponentError(msg)

        if not self.air.is_set or not isinstance(self.air.val, dict):
            msg = ('Must specify air composition for combustion chamber.')
            raise MyComponentError(msg)

        if not self.air_alias.is_set:
            msg = 'Must specify air alias for combustion chamber.'
            raise MyComponentError(msg)
        if 'TESPy::' in self.air_alias.val:
            msg = 'Can not use \'TESPy::\' at this point.'
            raise MyComponentError(msg)

        for f in self.air.val.keys():
            alias = [x for x in nw.fluids if x in
                     [a.replace(' ', '') for a in CP.get_aliases(f)]]
            if len(alias) > 0:
                self.air.val[alias[0]] = self.air.val.pop(f)

        for f in self.fuel.val.keys():
            alias = [x for x in nw.fluids if x in
                     [a.replace(' ', '') for a in CP.get_aliases(f)]]
            if len(alias) > 0:
                self.fuel.val[alias[0]] = self.fuel.val.pop(f)

        for f in self.fuel.val.keys():
            alias = [x for x in self.air.val.keys() if x in
                     [a.replace(' ', '') for a in CP.get_aliases(f)]]
            if len(alias) > 0:
                self.fuel.val[alias[0]] = self.fuel.val.pop(f)

        fluids = list(self.air.val.keys()) + list(self.fuel.val.keys())

        alias = [x for x in fluids if x in
                 [a.replace(' ', '') for a in CP.get_aliases('O2')]]
        if len(alias) == 0:
            msg = 'Oxygen missing in input fluids.'
            raise MyComponentError(msg)
        else:
            self.o2 = alias[0]

        self.co2 = [x for x in nw.fluids if x in
                    [a.replace(' ', '') for a in CP.get_aliases('CO2')]]
        if len(self.co2) == 0:
            self.co2 = 'CO2'
        else:
            self.co2 = self.co2[0]

        self.h2o = [x for x in nw.fluids if x in
                    [a.replace(' ', '') for a in CP.get_aliases('H2O')]]
        if len(self.h2o) == 0:
            self.h2o = 'H2O'
        else:
            self.h2o = self.h2o[0]

        self.lhv = self.calc_lhv()
        self.stoich_flue_gas(nw)

    def calc_lhv(self):
        r"""
        calculates the lower heating value of the combustion chambers fuel

        :returns: val (*float*) - lhv of the specified fuel

        **equation**

        .. math::
            LHV = \sum_{fuels} \left(-\frac{\sum_i {\Delta H_f^0}_i -
            \sum_j {\Delta H_f^0}_j }
            {M_{fuel}} \cdot x_{fuel} \right)\\
            \forall i \in \text{reation products},\\
            \forall j \in \text{reation educts},\\
            \forall fuel \in \text{fuels},\\
            \Delta H_f^0: \text{molar formation enthalpy},\\
            x_{fuel}: \text{mass fraction of fuel in fuel mixture}

        =============== =====================================
         substance       :math:`\frac{\Delta H_f^0}{kJ/mol}`
        =============== =====================================
         hydrogen        0
         methane         -74.85
         ethane          -84.68
         propane         -103.8
         butane          -124.51
        --------------- -------------------------------------
         oxygen          0
         carbondioxide   -393.5
         water (g)       -241.8
        =============== =====================================

        """

        hf = {}
        hf['hydrogen'] = 0
        hf['methane'] = -74.85
        hf['ethane'] = -84.68
        hf['propane'] = -103.8
        hf['butane'] = -124.51
        hf['O2'] = 0
        hf['CO2'] = -393.5
        # water (gaseous)
        hf['H2O'] = -241.8

        lhv = 0

        for f, x in self.fuel.val.items():
            molar_masses[f] = CP.PropsSI('M', f)
            fl = set(list(hf.keys())).intersection(
                    set([a.replace(' ', '')
                         for a in CP.get_aliases(f)]))
            if len(fl) == 0:
                continue

            if list(fl)[0] in self.fuels():
                structure = fluid_structure(f)

                n = {}
                for el in ['C', 'H', 'O']:
                    if el in structure.keys():
                        n[el] = structure[el]
                    else:
                        n[el] = 0

                lhv += (-(n['H'] / 2 * hf['H2O'] + n['C'] * hf['CO2'] -
                          ((n['C'] + n['H'] / 4) * hf['O2'] +
                           hf[list(fl)[0]])) / molar_masses[f] * 1000) * x

        return lhv

    def stoich_flue_gas(self, nw):
        r"""
        calculates the fluid composition of the stoichiometric flue gas and
        creates a custom fluid

        - uses one mole of fuel as reference quantity and :math:`\lambda=1`
          for stoichiometric flue gas calculation (no oxygen in flue gas)
        - calculate molar quantities of (reactive) fuel components to determine
          water and carbondioxide mass fraction in flue gas
        - calculate required molar quantity for oxygen and required fresh
          air mass
        - calculate residual mass fractions for non reactive components of
          fresh air in the flue gas
        - calculate flue gas fluid composition
        - generate custom fluid porperties

        :returns: - no return value

        **reactive components in fuel**

        .. math::

            m_{fuel} = \frac{1}{M_{fuel}}\\
            m_{CO_2} = \sum_{i} \frac{x_{i} \cdot m_{fuel} \cdot num_{C,i}
            \cdot M_{CO_{2}}}{M_{i}}\\
            m_{H_{2}O} = \sum_{i} \frac{x_{i} \cdot m_{fuel} \cdot num_{H,i}
            \cdot M_{H_{2}O}}{2 \cdot M_{i}}\\
            \forall i \in \text{fuels in fuel vector},\\
            num = \text{number of atoms in molecule}

        **other components of fuel vector**

        .. math::

            m_{fg,j} = x_{j} \cdot m_{fuel}\\
            \forall j \in \text{non fuels in fuel vecotr, e. g. } CO_2,\\
            m_{fg,j} = \text{mass of fluid component j in flue gas}

        **non reactive components in air**

        .. math::

            n_{O_2} = \left( \frac{m_{CO_2}}{M_{CO_2}} +
            \frac{m_{H_{2}O}}{0,5 \cdot M_{H_{2}O}} \right) \cdot \lambda,\\
            n_{O_2} = \text{mol of oxygen required}\\
            m_{air} = \frac{n_{O_2} \cdot M_{O_2}}{x_{O_{2}, air}},\\
            m_{air} = \text{required total air mass}\\
            m_{fg,j} = x_{j, air} \cdot m_{air}\\
            m_{fg, O_2} = 0,\\
            m_{fg,j} = \text{mass of fluid component j in flue gas}

        **flue gas composition**

        .. math::

            x_{fg,j} = \frac{m_{fg, j}}{m_{air} + m_{fuel}}
        """

        lamb = 1
        n_fuel = 1
        m_fuel = 1 / molar_massflow(self.fuel.val) * n_fuel
        m_fuel_fg = m_fuel
        m_co2 = 0
        m_h2o = 0
        molar_masses[self.h2o] = CP.PropsSI('M', self.h2o)
        molar_masses[self.co2] = CP.PropsSI('M', self.co2)
        molar_masses[self.o2] = CP.PropsSI('M', self.o2)

        fg = {}

        for f, x in self.fuel.val.items():
            fl = set(list(self.fuels())).intersection(
                    set([a.replace(' ', '')
                         for a in CP.get_aliases(f)]))

            if len(fl) == 0:
                fg[f] = x * m_fuel
                continue
            else:
                n_fluid = x * m_fuel / molar_masses[f]
                m_fuel_fg -= n_fluid * molar_masses[f]
                structure = fluid_structure(f)
                n = {}
                for el in ['C', 'H', 'O']:
                    if el in structure.keys():
                        n[el] = structure[el]
                    else:
                        n[el] = 0

                m_co2 += n_fluid * n['C'] * molar_masses[self.co2]
                m_h2o += n_fluid * n['H'] / 2 * molar_masses[self.h2o]

        fg[self.co2] = m_co2
        fg[self.h2o] = m_h2o

        n_o2 = (m_co2 / molar_masses[self.co2] +
                0.5 * m_h2o / molar_masses[self.h2o]) * lamb
        m_air = n_o2 * molar_masses[self.o2] / self.air.val[self.o2]

        self.air_min = m_air / m_fuel

        for f, x in self.air.val.items():
            if f != self.o2:
                if f in fg.keys():
                    fg[f] += m_air * x
                else:
                    fg[f] = m_air * x

        m_fg = m_fuel + m_air

        for f in fg.keys():
            fg[f] /= m_fg

        tespy_fluid(self.fuel_alias.val, self.fuel.val,
                    [1000, nw.p_range_SI[1]], nw.T_range_SI, path=self.path)

        tespy_fluid(self.fuel_alias.val + '_fg', fg,
                    [1000, nw.p_range_SI[1]], nw.T_range_SI, path=self.path)

        if self.air_alias.val not in ['Air', 'air']:
            tespy_fluid(self.air_alias.val, self.air.val,
                        [1000, nw.p_range_SI[1]], nw.T_range_SI,
                        path=self.path)

    def reaction_balance(self, fluid):
        r"""
        calculates the reactions mass balance for one fluid

        - determine molar mass flows of fuel and fresh air
        - calculate excess fuel
        - calculate residual value of the fluids balance

        :param fluid: fluid to calculate the reaction balance for
        :type fluid: str
        :returns: res (*float*) - residual value of mass balance

        **reaction balance equations**

        .. math::
            res = \sum_i \left(x_{fluid,i} \cdot \dot{m}_{i}\right) -
            \sum_j \left(x_{fluid,j} \cdot \dot{m}_{j}\right) \;
            \forall i \in inlets, \; \forall j \in outlets

            \dot{m}_{fluid,m} = \sum_i \frac{x_{fluid,i} \cdot \dot{m}_{i}}
            {M_{fluid}} \; \forall i \in inlets\\

            \lambda = \frac{\dot{m}_{f,m}}{\dot{m}_{O_2,m} \cdot
            \left(n_{C,fuel} + 0.25 \cdot n_{H,fuel}\right)}

        *fuel*

        .. math::
            0 = res - \left(\dot{m}_{f,m} - \dot{m}_{f,exc,m}\right)
            \cdot M_{fuel}\\

            \dot{m}_{f,exc,m} = \begin{cases}
            0 & \lambda \geq 1\\
            \dot{m}_{f,m} - \frac{\dot{m}_{O_2,m}}
            {n_{C,fuel} + 0.25 \cdot n_{H,fuel}} & \lambda < 1
            \end{cases}

        *oxygen*

        .. math::
            0 = res - \begin{cases}
            -\frac{\dot{m}_{O_2,m} \cdot M_{O_2}}{\lambda} & \lambda \geq 1\\
            - \dot{m}_{O_2,m} \cdot M_{O_2} & \lambda < 1
            \end{cases}

        *water*

        .. math::
            0 = res + \left( \dot{m}_{f,m} - \dot{m}_{f,exc,m} \right)
            \cdot 0.5 \cdot n_{H,fuel} \cdot M_{H_2O}

        *carbondioxide*

        .. math::
            0 = res + \left( \dot{m}_{f,m} - \dot{m}_{f,exc,m} \right)
            \cdot n_{C,fuel} \cdot M_{CO_2}

        *other*

        .. math::
            0 = res

        """
        if self.air_alias.val in ['air', 'Air']:
            air = self.air_alias.val
        else:
            air = 'TESPy::' + self.air_alias.val
        fuel = 'TESPy::' + self.fuel_alias.val
        flue_gas = 'TESPy::' + self.fuel_alias.val + '_fg'

        m_fuel = 0
        for i in self.inl:
            m_fuel += i.m.val_SI * i.fluid.val[fuel]

        m_air = 0
        for i in self.inl:
            m_air += i.m.val_SI * i.fluid.val[air]

        if not self.lamb.is_set:
            self.lamb.val = (m_air / m_fuel) / self.air_min

        m_air_min = self.air_min * m_fuel

        m_fuel_exc = 0
        if self.lamb.val < 1:
            m_fuel_exc = m_fuel - m_air / (self.lamb.val * self.air_min)

        if fluid == air:
            if self.lamb.val >= 1:
                dm = -m_air_min
            else:
                dm = -m_air
        elif fluid == fuel:
            dm = -(m_fuel - m_fuel_exc)
        elif fluid == flue_gas:
            dm = m_air_min + m_fuel
        else:
            dm = 0

        res = dm

        for i in self.inl:
            res += i.fluid.val[fluid] * i.m.val_SI
        for o in self.outl:
            res -= o.fluid.val[fluid] * o.m.val_SI
        return res

    def energy_balance(self):
        r"""
        calculates the energy balance of the adiabatic combustion chamber

        - reference temperature: 500 K
        - reference pressure: 1 bar

        :returns: res (*float*) - residual value of energy balance

        .. math::
            0 = \dot{m}_{in,i} \cdot \left( h_{in,i} - h_{in,i,ref} \right) -
            \dot{m}_{out,j} \cdot \left( h_{out,j} - h_{out,j,ref} \right) +
            H_{I,f} \cdot \left( \dot{m}_{in,i} \cdot x_{f,i} -
            \dot{m}_{out,j} \cdot x_{f,j} \right)

        """
        fuel = 'TESPy::' + self.fuel_alias.val

        T_ref = 500
        p_ref = 1e5

        res = 0
        for i in self.inl:
            res += i.m.val_SI * (i.h.val_SI -
                                 h_mix_pT([i.m.val_SI, p_ref, i.h.val_SI,
                                           i.fluid.val], T_ref))
            res += i.m.val_SI * i.fluid.val[fuel] * self.lhv
        for o in self.outl:
            res -= o.m.val_SI * (o.h.val_SI -
                                 h_mix_pT([o.m.val_SI, p_ref, o.h.val_SI,
                                           o.fluid.val], T_ref))
            res -= o.m.val_SI * o.fluid.val[fuel] * self.lhv

        return res

    def lambda_func(self):
        r"""
        calculates the residual for specified thermal input

        :returns: res (*float*) - residual value of equation

        .. math::

            0 = ti - \dot{m}_f \cdot LHV
        """
        if self.air_alias.val in ['air', 'Air']:
            air = self.air_alias.val
        else:
            air = 'TESPy::' + self.air_alias.val
        fuel = 'TESPy::' + self.fuel_alias.val

        m_air = 0
        m_fuel = 0

        for i in self.inl:
            m_air += (i.m.val_SI * i.fluid.val[air])
            m_fuel += (i.m.val_SI * i.fluid.val[fuel])

        return (self.lamb.val - (m_air / m_fuel) / self.air_min)

    def ti_func(self):
        r"""
        calculates the residual for specified thermal input

        :returns: res (*float*) - residual value of equation

        .. math::

            0 = ti - \dot{m}_f \cdot LHV
        """
        fuel = 'TESPy::' + self.fuel_alias.val

        m_fuel = 0
        for i in self.inl:
            m_fuel += (i.m.val_SI * i.fluid.val[fuel])

        for o in self.outl:
            m_fuel -= (o.m.val_SI * o.fluid.val[fuel])

        return (self.ti.val - m_fuel * self.lhv)

    def bus_func(self):
        r"""
        function for use on busses

        :returns: val (*float*) - residual value of equation

        .. math::

            val = \dot{m}_{fuel} \cdot LHV
        """

        fuel = 'TESPy::' + self.fuel_alias.val

        m_fuel = 0
        for i in self.inl:
            m_fuel += (i.m.val_SI * i.fluid.val[fuel])

        for o in self.outl:
            m_fuel -= (o.m.val_SI * o.fluid.val[fuel])

        return m_fuel * self.lhv

    def initialise_fluids(self, nw):
        r"""
        calculates reaction balance with given lambda for good generic
        starting values

        - sets the fluid composition at the combustion chambers outlet

         for the reaction balance equations see
         :func:`tespy.components.components.combustion_chamber.reaction_balance`

        :param nw: network using this component object
        :type nw: tespy.networks.network
        :returns: no return value
        """

        if self.air_alias.val in ['air', 'Air']:
            air = self.air_alias.val
        else:
            air = 'TESPy::' + self.air_alias.val
        flue_gas = 'TESPy::' + self.fuel_alias.val + "_fg"

        for c in nw.comps.loc[self].o:
            if not c.fluid.val_set[air]:
                c.fluid.val[air] = 0.8
            if not c.fluid.val_set[flue_gas]:
                c.fluid.val[flue_gas] = 0.2

    def convergence_check(self, nw):
        r"""
        prevent impossible fluid properties in calculation

        - check if mass fractions of fluid components at combustion chambers
          outlet are within typical range
        - propagate the corrected fluid composition towards target

        :param nw: network using this component object
        :type nw: tespy.networks.network
        :returns: no return value
        """

        if self.air_alias.val in ['air', 'Air']:
            air = self.air_alias.val
        else:
            air = 'TESPy::' + self.air_alias.val
        flue_gas = 'TESPy::' + self.fuel_alias.val + "_fg"
        fuel = 'TESPy::' + self.fuel_alias.val

        for c in nw.comps.loc[self].o:
            if not c.fluid.val_set[air]:
                if c.fluid.val[air] > 0.95:
                    c.fluid.val[air] = 0.95
                if c.fluid.val[air] < 0.5:
                    c.fluid.val[air] = 0.5

            if not c.fluid.val_set[flue_gas]:
                if c.fluid.val[flue_gas] > 0.5:
                    c.fluid.val[flue_gas] = 0.5
                if c.fluid.val[flue_gas] < 0.05:
                    c.fluid.val[flue_gas] = 0.05

            if not c.fluid.val_set[fuel]:
                if c.fluid.val[fuel] > 0:
                    c.fluid.val[fuel] = 0

            init_target(nw, c, c.t)

        for i in nw.comps.loc[self].i:
            if i.m.val_SI < 0 and not i.m.val_set:
                i.m.val_SI = 0.01

        for c in nw.comps.loc[self].o:
            if c.m.val_SI < 0 and not c.m.val_set:
                c.m.val_SI = 10
            init_target(nw, c, c.t)

        if self.lamb.val < 1 and not self.lamb.is_set:
            self.lamb.val = 2

    def calc_parameters(self, nw, mode):

        if self.air_alias.val in ['air', 'Air']:
            air = self.air_alias.val
        else:
            air = 'TESPy::' + self.air_alias.val
        fuel = 'TESPy::' + self.fuel_alias.val

        m_fuel = 0
        for i in self.inl:
            m_fuel += i.m.val_SI * i.fluid.val[fuel]

        m_air = 0
        for i in self.inl:
            m_air += i.m.val_SI * i.fluid.val[air]

        if mode == 'post':
            if not self.lamb.is_set:
                self.lamb.val = (m_air / m_fuel) / self.air_min

            S = 0
            T_ref = 500
            p_ref = 1e5

            for i in self.inl:
                S -= i.m.val_SI * (s_mix_ph(i.to_flow()) -
                                   s_mix_pT([0, p_ref, 0, i.fluid.val], T_ref))

            for o in self.outl:
                S += o.m.val_SI * (s_mix_ph(o.to_flow()) -
                                   s_mix_pT([0, p_ref, 0, o.fluid.val], T_ref))

            self.S.val = S

        if mode == 'pre':
            if 'lamb' in self.offdesign:
                self.lamb.val = (m_air / m_fuel) / self.air_min

        self.ti.val = 0
        for i in self.inl:
            self.ti.val += i.m.val_SI * i.fluid.val[fuel] * self.lhv

# %%


class vessel(component):
    r"""
    **available parameters**

    - pr: outlet to inlet pressure ratio, :math:`[pr]=1`
    - zeta: geometry independent friction coefficient
      :math:`[\zeta]=\frac{\text{Pa}}{\text{m}^4}`, also see
      :func:`tespy.components.components.component.zeta_func`

    **equations**

    see :func:`tespy.components.components.vessel.equations`

    **default design parameters**

    - pr

    **default offdesign parameters**

    - zeta

    **inlets and outlets**

    - in1
    - out1

    .. image:: _images/vessel.svg
       :scale: 100 %
       :alt: alternative text
       :align: center
    """

    def attr(self):
        return ['pr', 'zeta', 'Sirr']

    def attr_prop(self):
        return {'pr': dc_cp(), 'zeta': dc_cp(), 'Sirr': dc_cp()}

    def default_design(self):
        return ['pr']

    def default_offdesign(self):
        return ['zeta']

    def inlets(self):
        return ['in1']

    def outlets(self):
        return ['out1']

    def component(self):
        return 'vessel'

    def equations(self):
        r"""
        returns vector vec_res with result of equations for this component

        :param nw: network using this component object
        :type nw: tespy.networks.network
        :returns: vec_res (*list*) - vector of residual values

        **mandatory equations**

        - :func:`tespy.components.components.component.fluid_res`
        - :func:`tespy.components.components.component.mass_flow_res`

        .. math::

            0 = h_{in} - h_{out}

        **optional equations**

        .. math::

            0 = p_{in} \cdot pr - p_{out}

        - :func:`tespy.components.components.component.zeta_func`

        """
        vec_res = []

        vec_res += self.fluid_res()
        vec_res += self.mass_flow_res()

        vec_res += [self.inl[0].h.val_SI - self.outl[0].h.val_SI]

        if self.pr.is_set:
            vec_res += [self.inl[0].p.val_SI * self.pr.val -
                        self.outl[0].p.val_SI]

        if self.zeta.is_set:
            vec_res += [self.zeta_func()]

        return vec_res

    def derivatives(self, nw):
        r"""
        calculate matrix of partial derivatives towards mass flow, pressure,
        enthalpy and fluid composition

        :param nw: network using this component object
        :type nw: tespy.networks.network
        :returns: mat_deriv (*numpy array*) - matrix of partial derivatives
        """

        num_fl = len(nw.fluids)
        mat_deriv = []

        mat_deriv += self.fluid_deriv()
        mat_deriv += self.mass_flow_deriv()

        h_deriv = np.zeros((1, 2, num_fl + 3))
        h_deriv[0, 0, 2] = 1
        h_deriv[0, 1, 2] = -1
        mat_deriv += h_deriv.tolist()

        if self.pr.is_set:
            pr_deriv = np.zeros((1, 2, num_fl + 3))
            pr_deriv[0, 0, 1] = self.pr.val
            pr_deriv[0, 1, 1] = -1
            mat_deriv += pr_deriv.tolist()

        if self.zeta.is_set:
            zeta_deriv = np.zeros((1, 2, num_fl + 3))
            for i in range(2):
                if i == 0:
                    zeta_deriv[0, i, 0] = (
                        self.ddx_func(self.zeta_func, 'm', i))
                zeta_deriv[0, i, 1] = (
                    self.ddx_func(self.zeta_func, 'p', i))
                zeta_deriv[0, i, 2] = (
                    self.ddx_func(self.zeta_func, 'h', i))
            mat_deriv += zeta_deriv.tolist()

        return np.asarray(mat_deriv)

    def initialise_source(self, c, key):
        r"""
        returns a starting value for fluid properties at components outlet

        :param c: connection to apply initialisation
        :type c: tespy.connections.connection
        :param key: property
        :type key: str
        :returns: - p (*float*) - starting value for pressure at components
                    outlet, :math:`val = 4 \cdot 10^5 \; \text{Pa}`
                  - h (*float*) - starting value for enthalpy at components
                    outlet,
                    :math:`val = 5 \cdot 10^5 \; \frac{\text{J}}{\text{kg}}`
        """
        if key == 'p':
            return 4e5
        elif key == 'h':
            return 5e5
        else:
            return 0

    def initialise_target(self, c, key):
        r"""
        returns a starting value for fluid properties at components inlet

        :param c: connection to apply initialisation
        :type c: tespy.connections.connection
        :param key: property
        :type key: str
        :returns: - p (*float*) - starting value for pressure at components
                    inlet, :math:`val = 5 \cdot 10^5 \; \text{Pa}`
                  - h (*float*) - starting value for enthalpy at components
                    inlet,
                    :math:`val = 5 \cdot 10^5 \; \frac{\text{J}}{\text{kg}}`
        """
        if key == 'p':
            return 5e5
        elif key == 'h':
            return 5e5
        else:
            return 0

    def calc_parameters(self, nw, mode):

        if mode == 'post' or (mode == 'pre' and 'pr' in self.offdesign):
            self.pr.val = self.outl[0].p.val_SI / self.inl[0].p.val_SI

        if mode == 'post' or (mode == 'pre' and 'zeta' in self.offdesign):
            self.zeta.val = ((self.inl[0].p.val_SI - self.outl[0].p.val_SI) *
                             math.pi ** 2 /
                             (8 * self.inl[0].m.val_SI ** 2 *
                             (v_mix_ph(self.inl[0].to_flow()) +
                              v_mix_ph(self.outl[0].to_flow())) / 2))

        if mode == 'post':
            self.Sirr.val = self.inl[0].m.val_SI * (
                    s_mix_ph(self.outl[0].to_flow()) -
                    s_mix_ph(self.inl[0].to_flow()))

    def print_parameters(self, nw):

        print('##### ', self.label, ' #####')
        print('pr = ', self.pr.val, '; '
              'zeta = ', self.zeta.val, 'kg / m^4 * s ; '
              'Sirr = ', self.Sirr.val, 'W / K')

# %%


class heat_exchanger_simple(component):
    r"""
    **available parameters**

    - Q: heat flux, :math:`[Q]=\text{W}`
    - pr: outlet to inlet pressure ratio, :math:`[pr]=1`
    - zeta: geometry independent friction coefficient
      :math:`[\zeta]=\frac{\text{Pa}}{\text{m}^4}`, also see
      :func:`tespy.components.components.component.zeta_func`
    - hydro_group: choose 'HW' for hazen-williams equation, else darcy friction
      factor is used
    - D: diameter of the pipes, :math:`[D]=\text{m}`
    - L: length of the pipes, :math:`[L]=\text{m}`
    - ks: pipes roughness , :math:`[ks]=\text{m}` in case of darcy friction,
      :math:`[ks]=\text{1}` in case of hazen williams
    - kA: area independent heat transition coefficient,
      :math:`[kA]=\frac{\text{W}}{\text{K}}`
    - t_a: ambient temperature, provide parameter in network's temperature unit
    - t_a_design: ambient temperature design case, provide parameter in
      network's temperature unit

    .. note::
        for now, it is not possible to make these parameters part of the
        variable space. Thus you need to provide

        - D, L and ks, if you want to calculate pressure drop from darcy
          friction factor or hazen williams equation and
        - kA and t_a, if you want to calculate the heat flux on basis of the
          ambient conditions

    **equations**

    see :func:`tespy.components.components.heat_exchager_simple.equations`

    **default design parameters**

    - pr

    **default offdesign parameters**

    - kA (method: HE_COLD, param: m): *be aware that you must provide t_a and
      t_a_design, if you want the heat flux calculated by this method*

    **inlets and outlets**

    - in1
    - out1

    .. image:: _images/pipe.svg
       :scale: 100 %
       :alt: alternative text
       :align: center

    **Improvements**

    - implment and easier way for choosing a calculation method based on a
      given set of parameters, e. g. pressure drop at given diameter, length
      and roughness of the pipe. E. g. the hydro_group parameter could be used
      within a data_container subclass which has a method parameter choosing
      the appropriate equation
    """

    def comp_init(self, nw):

        if self.kA_char.func is None:
            method = self.kA_char.method
            x = self.kA_char.x
            y = self.kA_char.y
            self.kA_char.func = cmp_char.heat_ex(method=method, x=x, y=y)
            self.kA_char.x = self.kA_char.func.x
            self.kA_char.y = self.kA_char.func.y

        self.t_a.val_SI = ((self.t_a.val + nw.T[nw.T_unit][0]) *
                           nw.T[nw.T_unit][1])
        self.t_a_design.val_SI = ((self.t_a_design.val + nw.T[nw.T_unit][0]) *
                                  nw.T[nw.T_unit][1])

        # parameters for hydro group
        self.hydro_group.set_attr(elements=[self.L, self.ks, self.D])

        is_set = True
        for e in self.hydro_group.elements:
            if not e.is_set:
                is_set = False

        if is_set:
            self.hydro_group.set_attr(is_set=True)
        elif self.hydro_group.is_set:
            msg = ('All parameters of the component group have to be '
                   'specified! This component group uses the following '
                   'parameters: L, ks, D')
            raise MyComponentError(msg)
        else:
            self.hydro_group.set_attr(is_set=False)

        # parameters for kA group
        self.kA_group.set_attr(elements=[self.kA, self.t_a])

        is_set = True
        for e in self.kA_group.elements:
            if not e.is_set:
                is_set = False

        if is_set:
            self.kA_group.set_attr(is_set=True)
        elif self.kA_group.is_set:
            msg = ('All parameters of the component group have to be '
                   'specified! This component group uses the following '
                   'parameters: kA, t_a')
            raise MyComponentError(msg)
        else:
            self.kA_group.set_attr(is_set=False)

    def attr(self):
        return ['Q', 'pr', 'zeta', 'D', 'L', 'ks',
                'kA', 't_a', 't_a_design', 'kA_char',
                'SQ1', 'SQ2', 'Sirr',
                'hydro_group', 'kA_group']

    def attr_prop(self):
        return {'Q': dc_cp(), 'pr': dc_cp(), 'zeta': dc_cp(),
                'D': dc_cp(), 'L': dc_cp(), 'ks': dc_cp(),
                'kA': dc_cp(), 't_a': dc_cp(), 't_a_design': dc_cp(),
                'kA_char': dc_cc(method='HE_HOT', param='m'),
                'SQ1': dc_cp(), 'SQ2': dc_cp(), 'Sirr': dc_cp(),
                'hydro_group': dc_gcp(), 'kA_group': dc_gcp()}

    def default_design(self):
        return ['pr']

    def default_offdesign(self):
        return ['kA']

    def inlets(self):
        return ['in1']

    def outlets(self):
        return ['out1']

    def component(self):
        return 'simplified heat exchanger'

    def equations(self):
        r"""
        returns vector vec_res with result of equations for this component

        :param nw: network using this component object
        :type nw: tespy.networks.network
        :returns: vec_res (*list*) - vector of residual values

        **mandatory equations**

        - :func:`tespy.components.components.component.fluid_res`
        - :func:`tespy.components.components.component.mass_flow_res`

        **optional equations**

        .. math::

            0 = \dot{m}_{in} \cdot \left(h_{out} - h_{in} \right) - \dot{Q}

        .. math::

            0 = p_{in} \cdot pr - p_{out}

        - :func:`tespy.components.components.component.zeta_func`
        - :func:`tespy.components.components.heat_exchanger_simple.darcy_func`
        - :func:`tespy.components.components.heat_exchanger_simple.hw_func`
        - :func:`tespy.components.components.heat_exchanger_simple.kA_func`

        """

        vec_res = []

        vec_res += self.fluid_res()
        vec_res += self.mass_flow_res()

        if self.Q.is_set:
            vec_res += [self.inl[0].m.val_SI *
                        (self.outl[0].h.val_SI - self.inl[0].h.val_SI) -
                        self.Q.val]

        if self.pr.is_set:
            vec_res += [self.inl[0].p.val_SI * self.pr.val -
                        self.outl[0].p.val_SI]

        if self.zeta.is_set:
            vec_res += [self.zeta_func()]

        if self.hydro_group.is_set:
            if self.hydro_group.method == 'HW':
                func = self.hw_func
            else:
                func = self.darcy_func

            vec_res += [func()]

        if self.kA_group.is_set:
            vec_res += [self.kA_func()]

        return vec_res

    def derivatives(self, nw):
        r"""
        calculate matrix of partial derivatives towards mass flow, pressure,
        enthalpy and fluid composition

        :param nw: network using this component object
        :type nw: tespy.networks.network
        :returns: mat_deriv (*numpy array*) - matrix of partial derivatives
        """

        num_fl = len(nw.fluids)
        mat_deriv = []

        mat_deriv += self.fluid_deriv()
        mat_deriv += self.mass_flow_deriv()

        if self.Q.is_set:
            Q_deriv = np.zeros((1, 2, num_fl + 3))
            Q_deriv[0, 0, 0] = self.outl[0].h.val_SI - self.inl[0].h.val_SI
            Q_deriv[0, 0, 2] = -self.inl[0].m.val_SI
            Q_deriv[0, 1, 2] = self.inl[0].m.val_SI
            mat_deriv += Q_deriv.tolist()

        if self.pr.is_set:
            pr_deriv = np.zeros((1, 2, num_fl + 3))
            pr_deriv[0, 0, 1] = self.pr.val
            pr_deriv[0, 1, 1] = -1
            mat_deriv += pr_deriv.tolist()

        if self.zeta.is_set:
            zeta_deriv = np.zeros((1, 2, num_fl + 3))
            for i in range(2):
                if i == 0:
                    zeta_deriv[0, i, 0] = self.ddx_func(self.zeta_func, 'm', i)
                zeta_deriv[0, i, 1] = self.ddx_func(self.zeta_func, 'p', i)
                zeta_deriv[0, i, 2] = self.ddx_func(self.zeta_func, 'h', i)
            mat_deriv += zeta_deriv.tolist()

        if self.hydro_group.is_set:
            if self.hydro_group.method == 'HW':
                func = self.hw_func
            else:
                func = self.darcy_func

            deriv = np.zeros((1, 2, num_fl + 3))
            for i in range(2):
                if i == 0:
                    deriv[0, i, 0] = self.ddx_func(func, 'm', i)
                deriv[0, i, 1] = self.ddx_func(func, 'p', i)
                deriv[0, i, 2] = self.ddx_func(func, 'h', i)
            mat_deriv += deriv.tolist()

        if self.kA_group.is_set:
            kA_deriv = np.zeros((1, 2, num_fl + 3))
            kA_deriv[0, 0, 0] = self.ddx_func(self.kA_func, 'm', 0)
            for i in range(2):
                kA_deriv[0, i, 1] = self.ddx_func(self.kA_func, 'p', i)
                kA_deriv[0, i, 2] = self.ddx_func(self.kA_func, 'h', i)
            mat_deriv += kA_deriv.tolist()

        return np.asarray(mat_deriv)

<<<<<<< HEAD
    def darcy_func(self, inl, outl):
=======
    def lamb_func(self):
>>>>>>> 863c3659
        r"""
        equation for pressure drop from darcy friction factor

        - calculate reynolds and darcy friction factor
        - calculate pressure drop

        :returns: val (*float*) - residual value of equation

        .. math::

            Re = \frac{4 \cdot \dot{m}_{in}}{\pi \cdot D \cdot
            \frac{\eta_{in}+\eta_{out}}{2}}\\

            0 = p_{in} - p_{out} - \frac{8 \cdot \dot{m}_{in}^2 \cdot
            \frac{v_{in}+v_{out}}{2} \cdot L \cdot \lambda\left(
            Re, ks, D\right)}{\pi^2 \cdot D^5}\\

            \eta: \text{dynamic viscosity}\\
            v: \text{specific volume}\\
            \lambda: \text{darcy friction factor}
        """
        i, o = self.inl[0].to_flow(), self.outl[0].to_flow()
        visc_i, visc_o = visc_mix_ph(i), visc_mix_ph(o)
        v_i, v_o = v_mix_ph(i), v_mix_ph(o)
        re = 4 * self.inl[0].m.val_SI / (math.pi * self.D.val *
                                         (visc_i + visc_o) / 2)

        return ((self.inl[0].p.val_SI - self.outl[0].p.val_SI) -
                8 * self.inl[0].m.val_SI ** 2 * (v_i + v_o) / 2 * self.L.val *
                lamb(re, self.ks.val, self.D.val) /
                (math.pi ** 2 * self.D.val ** 5))

    def hw_func(self):
        r"""
        equation for pressure drop from Hazen–Williams equation

        - calculate pressure drop

        :returns: val (*float*) - residual value of equation

        .. math::

            0 = p_{in} - p_{out} - \frac{10.67 \cdot \dot{m}_{in} ^ {1.852}
            \cdot L}{ks^{1.852} \cdot D^{4.871}} \cdot g \cdot
            \left(\frac{v_{in} + v_{out}}{2}\right)^{0.852}

            \text{note: g is set to } 9.81 \frac{m}{s^2}
        """
        i, o = self.inl[0].to_flow(), self.outl[0].to_flow()
        v_i, v_o = v_mix_ph(i), v_mix_ph(o)

        return ((self.inl[0].p.val_SI - self.outl[0].p.val_SI) -
                (10.67 * self.inl[0].m.val_SI ** 1.852 * self.L.val /
                 (self.ks.val ** 1.852 * self.D.val ** 4.871)) *
                (9.81 * ((v_i + v_o) / 2) ** 0.852))

    def kA_func(self):
        r"""
        equation for heat flux from ambient conditions

        - determine hot side and cold side of the heat exchanger
        - calculate heat flux

        :returns: val (*float*) - residual value of equation

        .. math::

            ttd_u = \begin{cases}
            t_a - T_{out} & t_a > T_{in}\\
            T_{in} - t_a & t_a \leq T_{in}
            \end{cases}

            ttd_l = \begin{cases}
            t_a - T_{in} & t_a > T_{in}\\
            T_{out} - t_a & t_a \leq T_{in}
            \end{cases}

            0 = \dot{m}_{in} \cdot \left( h_{out} - h_{in}\right) +
            kA \cdot f_{kA} \cdot \frac{ttd_u - ttd_l}
            {\ln{\frac{ttd_u}{ttd_l}}}

            f_{kA} = f_1\left(\frac{m_1}{m_{1,ref}}\right)

            t_a: \text{ambient temperature}

        for f\ :subscript:`1` \ see class
        :func:`tespy.component.characteristics.heat_ex`
        """

        i, o = self.inl, self.outl
        T_i = T_mix_ph(i[0].to_flow())
        T_o = T_mix_ph(o[0].to_flow())

        if self.t_a.val_SI > T_i:
            ttd_u = self.t_a.val_SI - T_o
            ttd_l = self.t_a.val_SI - T_i
        else:
            ttd_u = T_i - self.t_a.val_SI
            ttd_l = T_o - self.t_a.val_SI

        if self.kA_char.param == 'm':
            expr = i[0].m.val_SI / self.i0[0]
        else:
            expr = 1

        if expr > self.kA_char.func.x[-1]:
            expr = self.kA_char.func.x[-1]
        if expr < self.kA_char.func.x[0]:
            expr = self.kA_char.func.x[0]

        fkA = self.kA_char.func.f_x(expr)

        return (i[0].m.val_SI * (o[0].h.val_SI - i[0].h.val_SI) + self.kA.val *
                fkA * ((ttd_u - ttd_l) / math.log(ttd_u / ttd_l)))

    def bus_func(self):
        r"""
        function for use on busses

        :returns: val (*float*) - residual value of equation

        .. math::

            val = \dot{m}_{in} \cdot \left( h_{out} - h_{in}
            \right)
        """
        i = self.inl[0].to_flow()
        o = self.outl[0].to_flow()
        return i[0] * (o[2] - i[2])

    def bus_deriv(self):
        r"""
        calculate matrix of partial derivatives towards mass flow and
        enthalpy for bus function

        :returns: mat_deriv (*list*) - matrix of partial derivatives
        """
        i = self.inl[0].to_flow()
        o = self.outl[0].to_flow()
        deriv = np.zeros((1, 2, len(self.inl[0].fluid.val) + 3))
        deriv[0, 0, 0] = o[2] - i[2]
        deriv[0, 0, 2] = - i[0]
        deriv[0, 1, 2] = i[0]
        return deriv

    def initialise_source(self, c, key):
        r"""
        returns a starting value for fluid properties at components outlet

        :param c: connection to apply initialisation
        :type c: tespy.connections.connection
        :param key: property
        :type key: str
        :returns: - p (*float*) - starting value for pressure at components
                    outlet, :math:`val = 1 \cdot 10^5 \; \text{Pa}`
                  - h (*float*) - starting value for enthalpy at components
                    outlet,

        .. math::
            h = \begin{cases}
            1 \cdot 10^5 \; \frac{\text{J}}{\text{kg}} & Q < 0\\
            3 \cdot 10^5 \; \frac{\text{J}}{\text{kg}} & Q = 0\\
            5 \cdot 10^5 \; \frac{\text{J}}{\text{kg}} & Q > 0
            \end{cases}`
        """
        if key == 'p':
            return 1e5
        elif key == 'h':
            if self.Q.val < 0:
                return 1e5
            elif self.Q.val > 0:
                return 5e5
            else:
                return 3e5
        else:
            return 0

    def initialise_target(self, c, key):
        r"""
        returns a starting value for fluid properties at components inlet

        :param c: connection to apply initialisation
        :type c: tespy.connections.connection
        :param key: property
        :type key: str
        :returns: - p (*float*) - starting value for pressure at components
                    inlet, :math:`val = 1 \cdot 10^5 \; \text{Pa}`
                  - h (*float*) - starting value for enthalpy at components
                    inlet,
                    :math:`val = 5 \cdot 10^5 \; \frac{\text{J}}{\text{kg}}`

        .. math::
            h = \begin{cases}
            5 \cdot 10^5 \; \frac{\text{J}}{\text{kg}} & Q < 0\\
            3 \cdot 10^5 \; \frac{\text{J}}{\text{kg}} & Q = 0\\
            1 \cdot 10^5 \; \frac{\text{J}}{\text{kg}} & Q > 0
            \end{cases}
        """
        if key == 'p':
            return 1e5
        elif key == 'h':
            if self.Q.val < 0:
                return 5e5
            elif self.Q.val > 0:
                return 1e5
            else:
                return 3e5
        else:
            return 0

    def calc_parameters(self, nw, mode):

        if mode == 'post':
            self.SQ1.val = self.inl[0].m.val_SI * (
                    s_mix_ph(self.outl[0].to_flow()) -
                    s_mix_ph(self.inl[0].to_flow()))

        if mode == 'pre':

            self.i0 = self.inl[0].to_flow()
            self.o0 = self.outl[0].to_flow()
            self.i0[3] = self.i0[3].copy()
            self.o0[3] = self.o0[3].copy()

        if nw.mode == 'design':
            if self.t_a_design.is_set:
                t_a = self.t_a_design.val_SI
            else:
                t_a = np.nan

        if nw.mode == 'offdesign':
            if mode == 'pre':
                if self.t_a_design.is_set:
                    t_a = self.t_a_design.val_SI
                else:
                    t_a = np.nan
            else:
                if self.t_a.is_set:
                    t_a = self.t_a.val_SI
                else:
                    t_a = np.nan

        if t_a != np.nan:

            T_i = T_mix_ph(self.inl[0].to_flow())
            T_o = T_mix_ph(self.outl[0].to_flow())

            if t_a > T_i:
                ttd_u = t_a - T_o
                ttd_l = t_a - T_i
            else:
                ttd_u = T_i - t_a
                ttd_l = T_o - t_a

            if ttd_u < 0 or ttd_l < 0:
                if nw.comperr:
                    msg = ('##### ERROR #####\n'
                           'Invalid value for terminal temperature difference '
                           'at component ' + self.label + '.\n'
                           'ttd_u = ' + str(ttd_u) + ' ttd_l = ' + str(ttd_l))
                    print(msg)
                nw.errors += [self]

            if mode == 'post':
                self.SQ2.val = - self.inl[0].m.val_SI * (
                        self.outl[0].h.val_SI - self.inl[0].h.val_SI) / t_a
                self.Sirr.val = self.SQ1.val + self.SQ2.val

            self.kA.val = self.inl[0].m.val_SI * (
                            self.outl[0].h.val_SI - self.inl[0].h.val_SI) / (
                            (ttd_u - ttd_l) / math.log(ttd_l / ttd_u))

        if (mode == 'pre' and 'Q' in self.offdesign) or mode == 'post':
            self.Q.val = self.inl[0].m.val_SI * (self.outl[0].h.val_SI -
                                                 self.inl[0].h.val_SI)
        if (mode == 'pre' and 'pr' in self.offdesign) or mode == 'post':
            self.pr.val = self.outl[0].p.val_SI / self.inl[0].p.val_SI
        if (mode == 'pre' and 'zeta' in self.offdesign) or mode == 'post':
            self.zeta.val = ((self.inl[0].p.val_SI - self.outl[0].p.val_SI) *
                             math.pi ** 2 /
                             (8 * self.inl[0].m.val_SI ** 2 *
                             (v_mix_ph(self.inl[0].to_flow()) +
                              v_mix_ph(self.outl[0].to_flow())) / 2))

        # improve this part (for heat exchangers only atm)
        if self.kA.is_set:
<<<<<<< HEAD
            expr = inl[0].m.val_SI / self.i0[0]
            minval = self.kA_char.func.x[0]
            maxval = self.kA_char.func.x[-1]
            if expr > maxval or expr < minval:
                if nw.compwarn:
                    msg = ('##### WARNING #####\n'
                           'Expression for characteristics out of bounds [' +
                           str(minval) + ', ' + str(maxval) + '], '
                           ' value is ' + str(expr) + ' at ' +
                           self.label + '.')
                    print(msg)
=======
            expr = self.inl[0].m.val_SI / self.i0[0]
            if (expr > self.kA_char.func.x[-1] or
                    expr < self.kA_char.func.x[0]):
                msg = ('Warning: Expression for characteristics out of bounds:'
                       ' value is ' + str(expr))
                print(msg)
>>>>>>> 863c3659
                nw.errors += [self]

    def print_parameters(self, nw):

        print('##### ', self.label, ' #####')
        print('Q = ', self.Q.val, 'W; '
              'pr = ', self.pr.val, '; '
              'zeta = ', self.zeta.val, 'kg / m^4 * s; '
              'SQ1 = ', self.SQ1.val, 'W / K; ')
        if self.t_a.is_set or self.t_a_design.is_set:
            print('SQ2 = ', self.SQ2.val, 'W / K; '
                  'Sirr = ', self.Sirr.val, 'W / K; '
                  'kA = ', self.kA.val, 'W / (m^2 * K)')

# %%


class pipe(heat_exchanger_simple):
    r"""

    class pipe is an alias of class heat_exchanger_simple

    **available parameters**


    - Q: heat flux, :math:`[Q]=\text{W}`
    - pr: outlet to inlet pressure ratio, :math:`[pr]=1`
    - zeta: geometry independent friction coefficient
      :math:`[\zeta]=\frac{\text{Pa}}{\text{m}^4}`, also see
      :func:`tespy.components.components.component.zeta_func`
    - hydro_group: choose 'HW' for hazen-williams equation, else darcy friction
      factor is used
    - D: diameter of the pipes, :math:`[D]=\text{m}`
    - L: length of the pipes, :math:`[L]=\text{m}`
    - ks: pipes roughness
    - kA: area independent heat transition coefficient,
      :math:`[kA]=\frac{\text{W}}{\text{K}}`
    - t_a: ambient temperature, provide parameter in network's temperature unit
    - t_a_design: ambient temperature design case, provide parameter in
      network's temperature unit

    **equations**

    see :func:`tespy.components.components.heat_exchager_simple.equations`

    **default design parameters**

    - pr

    **default offdesign parameters**

    - kA (method: HE_COLD, param: m): *be aware that you must provide t_a and
      t_a_design, if you want the heat flux calculated by this method*

    **inlets and outlets**

    - in1
    - out1

    .. image:: _images/pipe.svg
       :scale: 100 %
       :alt: alternative text
       :align: center

    **Improvements**

    - check design and default offdesign parameters
    """
    def component(self):
        return 'pipe'

# %%


class heat_exchanger(component):
    r"""
    - all components of class heat exchanger are counter flow heat exchangers

    **available parameters**

    - Q: heat flux, :math:`[Q]=\text{W}`
    - kA: area independent heat transition coefficient,
      :math:`[kA]=\frac{\text{W}}{\text{K}}`
    - ttd_u: upper terminal temperature difference, :math:`[ttd_u]=\text{K}`
    - ttd_l: lower terminal temperature difference, :math:`[ttd_l]=\text{K}`
    - pr1: outlet to inlet pressure ratio at hot side, :math:`[pr1]=1`
    - pr2: outlet to inlet pressure ratio at cold side, :math:`[pr2]=1`
    - zeta1: geometry independent friction coefficient hot side
      :math:`[\zeta1]=\frac{\text{Pa}}{\text{m}^4}`, also see
      :func:`tespy.components.components.component.zeta_func`
    - zeta2: geometry independent friction coefficient cold side
      :math:`[\zeta2]=\frac{\text{Pa}}{\text{m}^4}`, also see
      :func:`tespy.components.components.heat_exchanger.zeta2_func`

    **equations**

    see :func:`tespy.components.components.heat_exchager.equations`

    **default design parameters**

    - pr1, pr2, ttd_u, ttd_l

    **default offdesign parameters**

    - zeta1, zeta2, kA (using kA_char1/kA_char2, method: HE_HOT/HE_COLD,
      param: m/m)

    **inlets and outlets**

    - in1, in2 (index 1: hot side, index 2: cold side)
    - out1, out2 (index 1: hot side, index 2: cold side)

    .. image:: _images/heat_exchanger.svg
       :scale: 100 %
       :alt: alternative text
       :align: center

    **Improvements**

    - add the partial derivatives for specified logarithmic temperature
      difference
    - add direct current heat exchangers
    """

    def comp_init(self, nw):

        if self.kA_char1.func is None:
            method = self.kA_char1.method
            x = self.kA_char1.x
            y = self.kA_char1.y
            self.kA_char1.func = cmp_char.heat_ex(method=method, x=x, y=y)

        if self.kA_char2.func is None:
            method = self.kA_char2.method
            x = self.kA_char2.x
            y = self.kA_char2.y
            self.kA_char2.func = cmp_char.heat_ex(method=method, x=x, y=y)

    def attr(self):
        return ['Q', 'kA', 'td_log', 'kA_char1', 'kA_char2',
                'ttd_u', 'ttd_l',
                'pr1', 'pr2', 'zeta1', 'zeta2',
                'SQ1', 'SQ2', 'Sirr']

    def attr_prop(self):
        return {'Q': dc_cp(), 'kA': dc_cp(), 'td_log': dc_cp(),
                'kA_char1': dc_cc(method='HE_HOT', param='m'),
                'kA_char2': dc_cc(method='HE_COLD', param='m'),
                'ttd_u': dc_cp(), 'ttd_l': dc_cp(),
                'pr1': dc_cp(), 'pr2': dc_cp(),
                'zeta1': dc_cp(), 'zeta2': dc_cp(),
                'SQ1': dc_cp(), 'SQ2': dc_cp(), 'Sirr': dc_cp()}
        # derivatives for logarithmic temperature difference not implemented
#        return (component.attr(self) +
#                ['Q', 'kA', 'td_log', 'ttd_u', 'ttd_l',
#                 'pr1', 'pr2', 'zeta1', 'zeta2'])

    def inlets(self):
        return ['in1', 'in2']

    def outlets(self):
        return ['out1', 'out2']

    def default_design(self):
        return ['ttd_u', 'ttd_l', 'pr1', 'pr2']

    def default_offdesign(self):
        return ['kA', 'zeta1', 'zeta2']

    def component(self):
        return 'heat_exchanger'

    def equations(self):
        r"""
        returns vector vec_res with result of equations for this component

        :param nw: network using this component object
        :type nw: tespy.networks.network
        :returns: vec_res (*list*) - vector of residual values

        **mandatory equations**

        - :func:`tespy.components.components.component.fluid_res`
        - :func:`tespy.components.components.component.mass_flow_res`

        .. math::

            0 = \dot{m}_{1,in} \cdot \left(h_{1,out} - h_{1,in} \right) +
            \dot{m}_{2,in} \cdot \left(h_{2,out} - h_{2,in} \right)

        **optional equations**

        .. math::

            0 = \dot{m}_{in} \cdot \left(h_{out} - h_{in} \right) - \dot{Q}

        - :func:`tespy.components.components.component.kA_func`
        - :func:`tespy.components.components.component.ttd_u_func`
        - :func:`tespy.components.components.component.ttd_l_func`

        .. math::

            0 = p_{1,in} \cdot pr1 - p_{1,out}\\
            0 = p_{2,in} \cdot pr2 - p_{2,out}

        - :func:`tespy.components.components.component.zeta_func`
        - :func:`tespy.components.components.component.zeta2_func`

        **additional equations**

        - :func:`tespy.components.components.heat_exchanger.additional_equations`
        - :func:`tespy.components.components.condenser.additional_equations`
        - :func:`tespy.components.components.desuperheater.additional_equations`

        """
        vec_res = []

        vec_res += self.fluid_res()
        vec_res += self.mass_flow_res()

        vec_res += [self.inl[0].m.val_SI * (self.outl[0].h.val_SI -
                                            self.inl[0].h.val_SI) +
                    self.inl[1].m.val_SI * (self.outl[1].h.val_SI -
                                            self.inl[1].h.val_SI)]

        if self.Q.is_set:
            vec_res += [self.inl[0].m.val_SI *
                        (self.outl[0].h.val_SI - self.inl[0].h.val_SI) -
                        self.Q.val]

        if self.kA.is_set:
            vec_res += [self.kA_func()]

        # derivatives for logarithmic temperature difference not implemented
#        if self.td_log_set:
#            vec_res += [self.td_log_func()]

        if self.ttd_u.is_set:
            vec_res += [self.ttd_u_func()]

        if self.ttd_l.is_set:
            vec_res += [self.ttd_l_func()]

        if self.pr1.is_set:
            vec_res += [self.pr1.val * self.inl[0].p.val_SI -
                        self.outl[0].p.val_SI]

        if self.pr2.is_set:
            vec_res += [self.pr2.val * self.inl[1].p.val_SI -
                        self.outl[1].p.val_SI]

        if self.zeta1.is_set:
            vec_res += [self.zeta_func()]

        if self.zeta2.is_set:
            vec_res += [self.zeta2_func()]

        vec_res += self.additional_equations()

        return vec_res

    def additional_equations(self):
        """
        returns vector vec_res with result of additional equations for this
        component

        :param nw: network using this component object
        :type nw: tespy.networks.network
        :returns: vec_res (*list*) - vector of residual values
        """
        return []

    def derivatives(self, nw):
        r"""
        calculate matrix of partial derivatives towards mass flow, pressure,
        enthalpy and fluid composition

        :param nw: network using this component object
        :type nw: tespy.networks.network
        :returns: mat_deriv (*numpy array*) - matrix of partial derivatives
        """

        num_fl = len(nw.fluids)
        mat_deriv = []

        mat_deriv += self.fluid_deriv()
        mat_deriv += self.mass_flow_deriv()

        q_deriv = np.zeros((1, 4, num_fl + 3))
        for k in range(2):
            q_deriv[0, k, 0] = self.outl[k].h.val_SI - self.inl[k].h.val_SI

            q_deriv[0, k, 2] = -self.inl[k].m.val_SI
        q_deriv[0, 2, 2] = self.inl[0].m.val_SI
        q_deriv[0, 3, 2] = self.inl[1].m.val_SI
        mat_deriv += q_deriv.tolist()

        if self.Q.is_set:
            Q_deriv = np.zeros((1, 4, num_fl + 3))
            Q_deriv[0, 0, 0] = self.outl[0].h.val_SI - self.inl[0].h.val_SI
            Q_deriv[0, 0, 2] = -self.inl[0].m.val_SI
            Q_deriv[0, 2, 2] = self.inl[0].m.val_SI
            mat_deriv += Q_deriv.tolist()

        if self.kA.is_set:
            kA_deriv = np.zeros((1, 4, num_fl + 3))
            kA_deriv[0, 0, 0] = self.ddx_func(self.kA_func, 'm', 0)
            kA_deriv[0, 1, 0] = self.ddx_func(self.kA_func, 'm', 1)
            for i in range(4):
                kA_deriv[0, i, 1] = (
                    self.ddx_func(self.kA_func, 'p', i))
                kA_deriv[0, i, 2] = (
                    self.ddx_func(self.kA_func, 'h', i))
            mat_deriv += kA_deriv.tolist()

        # derivatives for logarithmic temperature difference not implemented
#        if self.td_log_set:
#            mat_deriv += [[[0,
#                       self.ddx_func(i1, i2, o1, o2, self.td_log_func, 'p11'),
#                       self.ddx_func(i1, i2, o1, o2, self.td_log_func, 'h11')] + z,
#                      [0,
#                       self.ddx_func(i1, i2, o1, o2, self.td_log_func, 'p12'),
#                       self.ddx_func(i1, i2, o1, o2, self.td_log_func, 'h12')] + z,
#                      [0,
#                       self.ddx_func(i1, i2, o1, o2, self.td_log_func, 'p21'),
#                       self.ddx_func(i1, i2, o1, o2, self.td_log_func, 'h21') + i1[0]] + z,
#                      [0,
#                       self.ddx_func(i1, i2, o1, o2, self.td_log_func, 'p22'),
#                       self.ddx_func(i1, i2, o1, o2, self.td_log_func, 'h22')] + z]]

        if self.ttd_u.is_set:
            mat_deriv += self.ttd_u_deriv()

        if self.ttd_l.is_set:
            mat_deriv += self.ttd_l_deriv()

        if self.pr1.is_set:
            pr1_deriv = np.zeros((1, 4, num_fl + 3))
            pr1_deriv[0, 0, 1] = self.pr1.val
            pr1_deriv[0, 2, 1] = -1
            mat_deriv += pr1_deriv.tolist()

        if self.pr2.is_set:
            pr2_deriv = np.zeros((1, 4, num_fl + 3))
            pr2_deriv[0, 1, 1] = self.pr2.val
            pr2_deriv[0, 3, 1] = -1
            mat_deriv += pr2_deriv.tolist()

        if self.zeta1.is_set:
            zeta1_deriv = np.zeros((1, 4, num_fl + 3))
            for i in range(2):
                if i == 0:
                    zeta1_deriv[0, i * 2, 0] = (
                        self.ddx_func(self.zeta_func, 'm', i * 2))
                zeta1_deriv[0, i * 2, 1] = (
                    self.ddx_func(self.zeta_func, 'p', i * 2))
                zeta1_deriv[0, i * 2, 2] = (
                    self.ddx_func(self.zeta_func, 'h', i * 2))
            mat_deriv += zeta1_deriv.tolist()

        if self.zeta2.is_set:
            zeta2_deriv = np.zeros((1, 4, num_fl + 3))
            for i in range(2):
                if i == 0:
                    zeta2_deriv[0, i * 2 + 1, 0] = (
                        self.ddx_func(self.zeta2_func, 'm', i * 2 + 1))
                zeta2_deriv[0, i * 2 + 1, 1] = (
                    self.ddx_func(self.zeta2_func, 'p', i * 2 + 1))
                zeta2_deriv[0, i * 2 + 1, 2] = (
                    self.ddx_func(self.zeta2_func, 'h', i * 2 + 1))
            mat_deriv += zeta2_deriv.tolist()

        mat_deriv += self.additional_derivatives(nw)

        return np.asarray(mat_deriv)

    def additional_derivatives(self, nw):
        r"""
        calculate matrix of partial derivatives towards mass flow, pressure,
        enthalpy and fluid composition for additional equations

        :param nw: network using this component object
        :type nw: tespy.networks.network
        :returns: mat_deriv (*list*) - matrix of partial derivatives
        """
        return []

    def zeta2_func(self):
        r"""
        calculates pressure drop from zeta2

        :returns: residual value for the pressure drop

        .. math::

            \zeta_2 = \frac{\Delta p_2 \cdot v_2 \cdot 2}{c_2^2}\\
            c_2 = \frac{\dot{m}_2 \cdot v_2}{A_2}

        As the cross sectional area A will not change from design to offdesign
        calculation, it is possible to handle this the following way:

        .. math::
            0 = \zeta_2 - \frac{(p_{2,in} - p_{2,out}) \cdot \pi^2}{8 \cdot
            \dot{m}_{2,in}^2 \cdot \frac{v_{2,in} + v_{2,out}}{2}}
        """
        i = self.inl[1].to_flow()
        o = self.outl[1].to_flow()
        return (self.zeta2.val - (i[1] - o[1]) * math.pi ** 2 /
                (8 * i[0] ** 2 * (v_mix_ph(i) + v_mix_ph(o)) / 2))

    def kA_func(self):
        r"""
        equation for heat flux from conditions on both sides of heat exchanger

        - calculate temperatures at inlets and outlets
        - perform convergence correction, if temperature levels do not
          match logic:

              * :math:`T_{1,in} > T_{2,out}`?
              * :math:`T_{1,out} < T_{2,in}`?

        :returns: val (*float*) - residual value of equation

        .. math::

            0 = \dot{m}_{1,in} \cdot \left( h_{1,out} - h_{1,in}\right) +
            kA \cdot f_{kA} \cdot \frac{T_{1,out} -
            T_{2,in} - T_{1,in} + T_{2,out}}
            {\ln{\frac{T_{1,out} - T_{2,in}}{T_{1,in} - T_{2,out}}}}

            f_{kA} = f_1\left(\frac{m_1}{m_{1,ref}}\right) \cdot
            f_2\left(\frac{m_2}{m_{2,ref}}\right)

        for f\ :subscript:`1` \ and f\ :subscript:`2` \ see class
        :func:`tespy.component.characteristics.heat_ex`
        """

        i1 = self.inl[0].to_flow()
        i2 = self.inl[1].to_flow()
        o1 = self.outl[0].to_flow()
        o2 = self.outl[1].to_flow()

        T_i1 = T_mix_ph(i1)
        T_i2 = T_mix_ph(i2)
        T_o1 = T_mix_ph(o1)
        T_o2 = T_mix_ph(o2)

        if T_i1 <= T_o2 and not self.inl[0].T.val_set:
            T_i1 = T_o2 + 2
        if T_i1 <= T_o2 and not self.outl[1].T.val_set:
            T_o2 = T_i1 - 1
        if T_i1 <= T_o2 and self.inl[0].T.val_set and self.outl[1].T.val_set:
            msg = ('Infeasibility at ' + str(self.label) + ': Upper '
                   'temperature difference is negative!')
            raise MyComponentError(msg)

        if T_o1 <= T_i2 and not self.outl[0].T.val_set:
            T_o1 = T_i2 + 1
        if T_o1 <= T_i2 and not self.inl[1].T.val_set:
            T_i2 = T_o1 - 1
        if T_o1 <= T_i2 and self.inl[1].T.val_set and self.outl[0].T.val_set:
            msg = ('Infeasibility at ' + str(self.label) + ': Lower '
                   'temperature difference is negative!')
            raise MyComponentError(msg)

        if self.kA_char1.param == 'm':
            expr = i1[0] / self.i10[0]
        else:
            expr = 1

        if expr > self.kA_char1.func.x[-1]:
            expr = self.kA_char1.func.x[-1]
        if expr < self.kA_char1.func.x[0]:
            expr = self.kA_char1.func.x[0]

        fkA1 = self.kA_char1.func.f_x(expr)

        if self.kA_char2.param == 'm':
            expr = i2[0] / self.i20[0]
        else:
            expr = 1

        if expr > self.kA_char2.func.x[-1]:
            expr = self.kA_char2.func.x[-1]
        if expr < self.kA_char2.func.x[0]:
            expr = self.kA_char2.func.x[0]

        fkA2 = self.kA_char2.func.f_x(expr)

        return (i1[0] * (o1[2] - i1[2]) + self.kA.val * fkA1 * fkA2 *
                (T_o1 - T_i2 - T_i1 + T_o2) /
                math.log((T_o1 - T_i2) / (T_i1 - T_o2)))

    def td_log_func(self):
        r"""
        equation for logarithmic temperature difference

        - calculate temperatures at inlets and outlets
        - perform convergence correction, if temperature levels do not
          match logic:

              * :math:`T_{1,in} > T_{2,out}`?
              * :math:`T_{1,out} < T_{2,in}`?

        :returns: val (*float*) - residual value of equation

        .. math::

            0 = td_{log} \cdot
            \frac{\ln{\frac{T_{1,out} - T_{2,in}}{T_{1,in} - T_{2,out}}}}
            {T_{1,out} - T_{2,in} - T_{1,in} + T_{2,out}}
        """

        i1 = self.inl[0].to_flow()
        i2 = self.inl[1].to_flow()
        o1 = self.outl[0].to_flow()
        o2 = self.outl[1].to_flow()

        T_i1 = T_mix_ph(i1)
        T_i2 = T_mix_ph(i2)
        T_o1 = T_mix_ph(o1)
        T_o2 = T_mix_ph(o2)

        if T_i1 <= T_o2 and not self.inl[0].T.val_set:
            T_i1 = T_o2 + 1
        if T_i1 <= T_o2 and not self.outl[1].T.val_set:
            T_o2 = T_i1 - 1
        if T_i1 <= T_o2 and self.inl[0].T.val_set and self.outl[1].T.val_set:
            msg = ('Infeasibility at ' + str(self.label) + ': Upper '
                   'temperature difference is negative!')
            raise MyComponentError(msg)

        if T_o1 <= T_i2 and not self.outl[0].T.val_set:
            T_o1 = T_i2 + 1
        if T_o1 <= T_i2 and not self.inl[1].T.val_set:
            T_i2 = T_o1 - 1
        if T_o1 <= T_i2 and self.inl[1].T.val_set and self.outl[0].T.val_set:
            msg = ('Infeasibility at ' + str(self.label) + ': Lower '
                   'temperature difference is negative!')
            raise MyComponentError(msg)

        return (self.td_log.val *
                math.log((T_o1 - T_i2) / (T_i1 - T_o2)) -
                T_o1 + T_i2 + T_i1 - T_o2)

    def ttd_u_func(self):
        r"""
        equation for upper terminal temperature difference

        :returns: val (*float*) - residual value of equation

        .. math::

            0 = ttd_{u} - T_{1,in} + T_{2,out}
        """
        i1 = self.inl[0].to_flow()
        o2 = self.outl[1].to_flow()
        return self.ttd_u.val - T_mix_ph(i1) + T_mix_ph(o2)

    def ttd_l_func(self):
        r"""
        equation for lower terminal temperature difference

        :returns: val (*float*) - residual value of equation

        .. math::

            0 = ttd_{l} - T_{1,out} + T_{2,in}
        """
        i2 = self.inl[1].to_flow()
        o1 = self.outl[0].to_flow()
        return self.ttd_l.val - T_mix_ph(o1) + T_mix_ph(i2)

    def ttd_u_deriv(self):
        r"""
        calculate matrix of partial derivatives towards pressure and
        enthalpy for upper terminal temperature equation

        :returns: mat_deriv (*list*) - matrix of partial derivatives
        """
        deriv = np.zeros((1, 4, len(self.inl[0].fluid.val) + 3))
        for i in range(2):
            deriv[0, i * 3, 1] = (
                self.ddx_func(self.ttd_u_func, 'p', i * 3))
            deriv[0, i * 3, 2] = (
                self.ddx_func(self.ttd_u_func, 'h', i * 3))
        return deriv.tolist()

    def ttd_l_deriv(self):
        r"""
        calculate matrix of partial derivatives towards pressure and
        enthalpy for lower terminal temperature equation

        :returns: mat_deriv (*list*) - matrix of partial derivatives
        """
        deriv = np.zeros((1, 4, len(self.inl[0].fluid.val) + 3))
        for i in range(2):
            deriv[0, i + 1, 1] = (
                self.ddx_func(self.ttd_l_func, 'p', i + 1))
            deriv[0, i + 1, 2] = (
                self.ddx_func(self.ttd_l_func, 'h', i + 1))
        return deriv.tolist()

    def bus_func(self):
        r"""
        function for use on busses

        :returns: val (*float*) - residual value of equation

        .. math::

            val = \dot{m}_{1,in} \cdot \left( h_{1,out} - h_{1,in}
            \right)
        """
        i = self.inl[0].to_flow()
        o = self.outl[0].to_flow()
        return i[0] * (o[2] - i[2])

    def bus_deriv(self):
        r"""
        calculate matrix of partial derivatives towards mass flow and
        enthalpy for bus function

        :returns: mat_deriv (*list*) - matrix of partial derivatives
        """
        i = self.inl[0].to_flow()
        o = self.outl[0].to_flow()
        deriv = np.zeros((1, 4, len(self.inl[0].fluid.val) + 3))
        for i in range(2):
            deriv[0, 0, 0] = o[2] - i[2]
            deriv[0, 0, 2] = - i[0]
            deriv[0, 2, 2] = i[0]
        return deriv

    def convergence_check(self, nw):
        r"""
        prevent bad values for fluid properties in calculation

        - :math:`h_{1,in} > h_{1,out}`?
        - :math:`h_{2,in} < h_{2,out}`?

        :param nw: network using this component object
        :type nw: tespy.networks.network
        :returns: no return value
        """

        i, o = self.inl, self.outl

        if i[0].h.val_SI < o[0].h.val_SI and not o[0].h.val_set:
            o[0].h.val_SI = i[0].h.val_SI / 2
        if i[1].h.val_SI > o[1].h.val_SI and not i[1].h.val_set:
            i[1].h.val_SI = o[1].h.val_SI / 2

        if self.ttd_l.is_set:
            h_min_o1 = h_mix_pT(o[0].to_flow(), nw.T_range_SI[0])
            h_min_i2 = h_mix_pT(i[1].to_flow(), nw.T_range_SI[0])
            if not o[0].h.val_set and o[0].h.val_SI < h_min_o1 * 2:
                o[0].h.val_SI = h_min_o1 * 2
            if not i[1].h.val_set and i[1].h.val_SI < h_min_i2:
                i[1].h.val_SI = h_min_i2 * 1.1

        if self.ttd_u.is_set:
            h_min_i1 = h_mix_pT(i[0].to_flow(), nw.T_range_SI[0])
            h_min_o2 = h_mix_pT(o[1].to_flow(), nw.T_range_SI[0])
            if not i[0].h.val_set and i[0].h.val_SI < h_min_i1 * 2:
                i[0].h.val_SI = h_min_i1 * 2
            if not o[1].h.val_set and o[1].h.val_SI < h_min_o2:
                o[1].h.val_SI = h_min_o2 * 1.1

    def initialise_source(self, c, key):
        r"""
        returns a starting value for fluid properties at components outlets

        - set starting temperatures in a way, that they match required logic

              * :math:`T_{1,in} > T_{2,out}`?
              * :math:`T_{1,out} < T_{2,in}`?

        :param c: connection to apply initialisation
        :type c: tespy.connections.connection
        :param key: property
        :type key: str
        :returns: - p (*float*) - starting value for pressure at components
                    outlets, :math:`val = 5 \cdot 10^6 \; \text{Pa}`
                  - h (*float*) - starting value for enthalpy at components
                    outlets,

                      - outlet 1:
                        :math:`h = h(p,\;T=473.15 \text{K})`

                      - outlet 2:
                        :math:`h = h(p,\;T=523.15 \text{K})`
        """
        if key == 'p':
            return 50e5
        elif key == 'h':
            flow = [c.m.val0, c.p.val_SI, c.h.val_SI, c.fluid.val]
            if c.s_id == 'out1':
                T = 200 + 273.15
                return h_mix_pT(flow, T)
            else:
                T = 250 + 273.15
                return h_mix_pT(flow, T)
        else:
            return 0

    def initialise_target(self, c, key):
        r"""
        returns a starting value for fluid properties at components inlets

        :param c: connection to apply initialisation
        :type c: tespy.connections.connection
        :param key: property
        :type key: str
        :returns: - val (*float*) - starting value for pressure at components
                    inlets, :math:`val = 5 \cdot 10^6 \; \text{Pa}`
                  - h (*float*) - starting value for enthalpy at components
                    inlets,

                      - inlet 1:
                        :math:`h = h(p,\;T=573.15 \text{K})`

                      - inlet 2:
                        :math:`h = h(p,\;T=493.15 \text{K})`
        """
        if key == 'p':
            return 50e5
        elif key == 'h':
            flow = [c.m.val0, c.p.val_SI, c.h.val_SI, c.fluid.val]
            if c.t_id == 'in1':
                T = 300 + 273.15
                return h_mix_pT(flow, T)
            else:
                T = 220 + 273.15
                return h_mix_pT(flow, T)
        else:
            return 0

    def calc_parameters(self, nw, mode):

        i1 = self.inl[0].to_flow()
        i2 = self.inl[1].to_flow()
        o1 = self.outl[0].to_flow()
        o2 = self.outl[1].to_flow()

        if mode == 'pre':

            self.i10 = i1
            self.i20 = i2
            self.o10 = o1
            self.o20 = o2
            self.i10[3] = self.i10[3].copy()
            self.i20[3] = self.i20[3].copy()
            self.o10[3] = self.o10[3].copy()
            self.o20[3] = self.o20[3].copy()

        T_i2 = T_mix_ph(i2)
        T_o1 = T_mix_ph(o1)

        if isinstance(self, condenser):
            T_i1 = T_mix_ph([i1[0], i1[1], h_mix_pQ(i1, 1), i1[3]])
        else:
            T_i1 = T_mix_ph(i1)
        T_o2 = T_mix_ph(o2)
        if (mode == 'pre' and 'ttd_u' in self.offdesign) or mode == 'post':
            self.ttd_u.val = T_i1 - T_o2
        if (mode == 'pre' and 'ttd_l' in self.offdesign) or mode == 'post':
            self.ttd_l.val = T_o1 - T_i2

        if self.ttd_u.val < 0 or self.ttd_l.val < 0:
            if nw.comperr:
                msg = ('##### ERROR #####\n'
                       'Invalid value for terminal temperature difference '
                       'at component ' + self.label + '.\n'
                       'ttd_u = ' + str(self.ttd_u.val) + ' '
                       'ttd_l = ' + str(self.ttd_l.val))
                print(msg)
            nw.errors += [self]

        if (mode == 'pre' and 'Q' in self.offdesign) or mode == 'post':
            self.Q.val = self.inl[0].m.val_SI * (self.outl[0].h.val_SI -
                                                 self.inl[0].h.val_SI)

        if (mode == 'pre' and 'kA' in self.offdesign) or mode == 'post':
            if T_i1 <= T_o2 or T_o1 <= T_i2:
                self.td_log.val = np.nan
                self.kA.val = np.nan
            else:
                self.td_log.val = ((T_o1 - T_i2 - T_i1 + T_o2) /
                                   math.log((T_o1 - T_i2) / (T_i1 - T_o2)))
                self.kA.val = -(self.inl[0].m.val_SI * (
                                self.outl[0].h.val_SI - self.inl[0].h.val_SI) /
                                self.td_log.val)

        if (mode == 'pre' and 'pr1' in self.offdesign) or mode == 'post':
            self.pr1.val = self.outl[0].p.val_SI / self.inl[0].p.val_SI
        if (mode == 'pre' and 'pr2' in self.offdesign) or mode == 'post':
            self.pr2.val = self.outl[1].p.val_SI / self.inl[1].p.val_SI
        if (mode == 'pre' and 'zeta1' in self.offdesign) or mode == 'post':
            self.zeta1.val = ((self.inl[0].p.val_SI - self.outl[0].p.val_SI) *
                              math.pi ** 2 /
                              (8 * self.inl[0].m.val_SI ** 2 *
                              (v_mix_ph(i1) + v_mix_ph(o1)) / 2))
        if (mode == 'pre' and 'zeta2' in self.offdesign) or mode == 'post':
            self.zeta2.val = ((self.inl[1].p.val_SI - self.outl[1].p.val_SI) *
                              math.pi ** 2 /
                              (8 * self.inl[1].m.val_SI ** 2 *
                              (v_mix_ph(i2) + v_mix_ph(o2)) / 2))

        if mode == 'post':
            self.SQ1.val = self.inl[0].m.val_SI * (s_mix_ph(o1) - s_mix_ph(i1))
            self.SQ2.val = self.inl[1].m.val_SI * (s_mix_ph(o2) - s_mix_ph(i2))
            self.Sirr.val = self.SQ1.val + self.SQ2.val

        # improve this part (for heat exchangers only atm)
        if self.kA.is_set:
<<<<<<< HEAD
            expr = inl[0].m.val_SI / self.i10[0]
            minval = self.kA_char1.func.x[0]
            maxval = self.kA_char1.func.x[-1]
            if expr > maxval or expr < minval:
                if nw.compwarn:
                    msg = ('##### WARNING #####\n'
                           'Expression for characteristics out of bounds [' +
                           str(minval) + ', ' + str(maxval) + '], '
                           ' value is ' + str(expr) + ' at ' +
                           self.label + '.')
                    print(msg)
                nw.errors += [self]

            expr = inl[1].m.val_SI / self.i20[0]
            minval = self.kA_char2.func.x[0]
            maxval = self.kA_char2.func.x[-1]
            if expr > maxval or expr < minval:
                if nw.compwarn:
                    msg = ('##### WARNING #####\n'
                           'Expression for characteristics out of bounds [' +
                           str(minval) + ', ' + str(maxval) + '], '
                           ' value is ' + str(expr) + ' at ' +
                           self.label + '.')
                    print(msg)
=======
            expr = self.inl[0].m.val_SI / self.i10[0]
            if (expr > self.kA_char1.func.x[-1] or
                    expr < self.kA_char1.func.x[0]):
                msg = ('Warning: Expression for characteristics out of bounds:'
                       ' value is ' + str(expr))
                print(msg)
                nw.errors += [self]

            expr = self.inl[1].m.val_SI / self.i20[0]
            if (expr > self.kA_char2.func.x[-1] or
                    expr < self.kA_char2.func.x[0]):
                msg = ('Warning: Expression for characteristics out of bounds:'
                       ' value is ' + str(expr))
                print(msg)
>>>>>>> 863c3659
                nw.errors += [self]

    def print_parameters(self, nw):

        print('##### ', self.label, ' #####')
        print('Q = ', self.Q.val, 'W; '
              'ttd_u = ', self.ttd_u.val, 'K; '
              'ttd_l = ', self.ttd_l.val, 'K; '
              'td_log = ', self.td_log.val, 'K; '
              'kA = ', self.kA.val, 'W / K; '
              'pr1 = ', self.pr1.val, '; '
              'pr2 = ', self.pr2.val, '; '
              'zeta1 = ', self.zeta1.val, '; '
              'zeta2 = ', self.zeta2.val, '; '
              'SQ1 = ', self.SQ1.val, 'W / K; '
              'SQ2 = ', self.SQ2.val, 'W / K; '
              'Sirr = ', self.Sirr.val, 'W / K; ')

# %%


class condenser(heat_exchanger):
    r"""

    - has additional equation for enthalpy at hot side outlet
    - pressure drop via zeta at hot side is not an offdesign parameter
    - has different calculation method for given heat transition coefficient
      and upper terminal temperature difference compared to parent class

    **available parameters**

    - Q: heat flux, :math:`[Q]=\text{W}`
    - kA: area independent heat transition coefficient,
      :math:`[kA]=\frac{\text{W}}{\text{K}}`
    - ttd_u: upper terminal temperature difference, :math:`[ttd_u]=\text{K}`
    - ttd_l: lower terminal temperature difference, :math:`[ttd_l]=\text{K}`
    - pr1: outlet to inlet pressure ratio at hot side, :math:`[pr1]=1`
    - pr2: outlet to inlet pressure ratio at cold side, :math:`[pr2]=1`
    - zeta1: geometry independent friction coefficient hot side
      :math:`[\zeta1]=\frac{\text{Pa}}{\text{m}^4}`, also see
      :func:`tespy.components.components.component.zeta_func`
    - zeta2: geometry independent friction coefficient cold side
      :math:`[\zeta2]=\frac{\text{Pa}}{\text{m}^4}`, also see
      :func:`tespy.components.components.heat_exchanger.zeta2_func`

    **equations**

    see :func:`tespy.components.components.heat_exchager.equations`

    **default design parameters**

    - pr2, ttd_u, ttd_l

    **default offdesign parameters**

    - zeta2, kA (using kA_char1/kA_char2, method: COND_HOT/COND_COLD,
      param: m/m)

    **inlets and outlets**

    - in1, in2 (index 1: hot side, index 2: cold side)
    - out1, out2 (index 1: hot side, index 2: cold side)

    .. image:: _images/condenser.svg
       :scale: 100 %
       :alt: alternative text
       :align: center

    **Improvements**

    - see parent class
    """

    def component(self):
        return 'condenser'

    def attr_prop(self):
        return {'Q': dc_cp(), 'kA': dc_cp(), 'td_log': dc_cp(),
                'kA_char1': dc_cc(method='COND_HOT', param='m'),
                'kA_char2': dc_cc(method='COND_COLD', param='m'),
                'ttd_u': dc_cp(), 'ttd_l': dc_cp(),
                'pr1': dc_cp(), 'pr2': dc_cp(),
                'zeta1': dc_cp(), 'zeta2': dc_cp(),
                'SQ1': dc_cp(), 'SQ2': dc_cp(), 'Sirr': dc_cp()}

    def default_design(self):
        return [n for n in heat_exchanger.default_design(self) if n != 'pr1']

    def default_offdesign(self):
        return [n for n in heat_exchanger.default_offdesign(self) if
                n != 'zeta1']

    def additional_equations(self):
        r"""
        returns vector vec_res with result of additional equations for this
        component

        :param nw: network using this component object
        :type nw: tespy.networks.network
        :returns: vec_res (*list*) - vector of residual values

        **mandatory equations**

        .. math::

            0 = h_{1,out} - h\left(p, x=0 \right)\\
            x: \text{vapour mass fraction}
        """
        vec_res = []
        outl = self.outl

        o1 = outl[0].to_flow()
        vec_res += [o1[2] - h_mix_pQ(o1, 0)]

        return vec_res

    def additional_derivatives(self, nw):
        r"""
        calculate matrix of partial derivatives towards mass flow, pressure,
        enthalpy and fluid composition for additional equations

        :param nw: network using this component object
        :type nw: tespy.networks.network
        :returns: mat_deriv (*list*) - matrix of partial derivatives
        """

        num_fl = len(nw.fluids)
        mat_deriv = []

        o1 = self.outl[0].to_flow()
        x_deriv = np.zeros((1, 4, num_fl + 3))
        x_deriv[0, 2, 1] = -dh_mix_dpQ(o1, 0)
        x_deriv[0, 2, 2] = 1
        mat_deriv += x_deriv.tolist()

        return mat_deriv

    def kA_func(self):
        r"""
        equation for heat flux from conditions on both sides of heat exchanger

        - calculate temperatures at inlets and outlets
        - perform convergence correction, if temperature levels do not
          match logic:

              * :math:`T_{1,in} > T_{2,out}`?
              * :math:`T_{1,out} < T_{2,in}`?

        - kA refers to boiling temperature at hot side inlet

        :returns: val (*float*) - residual value of equation

        .. math::

            0 = ttd_{u} - T_s \left(p_{1,in}\right) + T_{2,out}

        .. math::

            0 = \dot{m}_{1,in} \cdot \left( h_{1,out} - h_{1,in}\right) +
            kA \cdot f_{kA} \cdot \frac{T_{1,out} -
            T_{2,in} - T_s \left(p_{1,in}\right) +
            T_{2,out}}
            {\ln{\frac{T_{1,out} - T_{2,in}}
            {T_s \left(p_{1,in}\right) - T_{2,out}}}}

            f_{kA} = f_1\left(\frac{m_1}{m_{1,ref}}\right) \cdot
            f_2\left(\frac{m_2}{m_{2,ref}}\right)

        for f\ :subscript:`1` \ and f\ :subscript:`2` \ see class
        :func:`tespy.component.characteristics.heat_ex`
        """

        i1 = self.inl[0].to_flow()
        i2 = self.inl[1].to_flow()
        o1 = self.outl[0].to_flow()
        o2 = self.outl[1].to_flow()

        T_i1 = T_mix_ph([i1[0], i1[1], h_mix_pQ(i1, 1), i1[3]])
        T_i2 = T_mix_ph(i2)
        T_o1 = T_mix_ph(o1)
        T_o2 = T_mix_ph(o2)

        if T_i1 <= T_o2 and not self.inl[0].T.val_set:
            T_i1 = T_o2 + 0.5
        if T_i1 <= T_o2 and not self.outl[1].T.val_set:
            T_o2 = T_i1 - 0.5

        if T_o1 <= T_i2 and not self.outl[0].T.val_set:
            T_o1 = T_i2 + 1
        if T_o1 <= T_i2 and not self.inl[1].T.val_set:
            T_i2 = T_o1 - 1

        if self.kA_char1.param == 'm':
            expr = i1[0] / self.i10[0]
        else:
            expr = 1

        if expr > self.kA_char1.func.x[-1]:
            expr = self.kA_char1.func.x[-1]
        if expr < self.kA_char1.func.x[0]:
            expr = self.kA_char1.func.x[0]

        fkA1 = self.kA_char1.func.f_x(expr)

        if self.kA_char2.param == 'm':
            expr = i2[0] / self.i20[0]
        else:
            expr = 1

        if expr > self.kA_char2.func.x[-1]:
            expr = self.kA_char2.func.x[-1]
        if expr < self.kA_char2.func.x[0]:
            expr = self.kA_char2.func.x[0]

        fkA2 = self.kA_char2.func.f_x(expr)

        return (i1[0] * (o1[2] - i1[2]) + self.kA.val * fkA1 * fkA2 *
                (T_o1 - T_i2 - T_i1 + T_o2) /
                math.log((T_o1 - T_i2) / (T_i1 - T_o2)))

    # function for logarithmic temperature difference not implemented
#    def td_log_func(self):
#
#        T_i1 = T_mix_ph([i1[0], i1[1], h_mix_pQ(i1, 1), i1[3]])
#        T_i2 = T_mix_ph(i2)
#        T_o1 = T_mix_ph(o1)
#        T_o2 = T_mix_ph(o2)
#
#        io2 = 0
#        while T_i1 <= T_o2:
#            try:
#                T_o2 = T_mix_ph([o2[0], o2[1], o2[2] - io2 * 10000, o2[3]])
#                io2 += 1
#            except:
#                None
#
#        i = 0
#        while T_o1 <= T_i2:
#            i += 1
#            T_o1 = T_mix_ph([o1[0], o1[1], o1[2] + i * 10000, o1[3]])
#
#        return (self.td_log *
#                math.log((T_o1 - T_i2) / (T_i1 - T_o2)) -
#                T_o1 + T_i2 + T_i1 - T_o2)

    def ttd_u_func(self):
        r"""
        equation for upper terminal temperature difference

        - ttd_u refers to boiling temperature at hot side inlet

        :returns: val (*float*) - residual value of equation

        .. math::

            0 = ttd_{u} - T_s \left(p_{1,in}\right) + T_{2,out}
        """
        i1 = self.inl[0].to_flow()
        o2 = self.outl[1].to_flow()
        return (self.ttd_u.val -
                T_mix_ph([i1[0], i1[1], h_mix_pQ(i1, 1), i1[3]]) +
                T_mix_ph(o2))

# %%


class desuperheater(heat_exchanger):
    r"""

    - has additional equation for enthalpy at hot side outlet

    **available parameters**

    - Q: heat flux, :math:`[Q]=\text{W}`
    - kA: area independent heat transition coefficient,
      :math:`[kA]=\frac{\text{W}}{\text{K}}`
    - ttd_u: upper terminal temperature difference, :math:`[ttd_u]=\text{K}`
    - ttd_l: lower terminal temperature difference, :math:`[ttd_l]=\text{K}`
    - pr1: outlet to inlet pressure ratio at hot side, :math:`[pr1]=1`
    - pr2: outlet to inlet pressure ratio at cold side, :math:`[pr2]=1`
    - zeta1: geometry independent friction coefficient hot side
      :math:`[\zeta1]=\frac{\text{Pa}}{\text{m}^4}`, also see
      :func:`tespy.components.components.component.zeta_func`
    - zeta2: geometry independent friction coefficient cold side
      :math:`[\zeta2]=\frac{\text{Pa}}{\text{m}^4}`, also see
      :func:`tespy.components.components.heat_exchanger.zeta2_func`

    **equations**

    see :func:`tespy.components.components.heat_exchager.equations`

    **default design parameters**

    - pr1, pr2, ttd_u, ttd_l

    **default offdesign parameters**

    - zeta1, zeta2, kA

    **inlets and outlets**

    - in1, in2 (index 1: hot side, index 2: cold side)
    - out1, out2 (index 1: hot side, index 2: cold side)

    .. image:: _images/heat_exchanger.svg
       :scale: 100 %
       :alt: alternative text
       :align: center

    **Improvements**

    - see parent class
    """

    def component(self):
        return 'desuperheater'

    def default_design(self):
        return heat_exchanger.default_design(self)

    def default_offdesign(self):
        return heat_exchanger.default_offdesign(self)

    def additional_equations(self):
        r"""
        returns vector vec_res with result of additional equations for this
        component

        :param nw: network using this component object
        :type nw: tespy.networks.network
        :returns: vec_res (*list*) - vector of residual values

        **mandatory equations**

        .. math::

            0 = h_{1,out} - h\left(p, x=1 \right)\\
            x: \text{vapour mass fraction}
        """

        vec_res = []

        o1 = self.outl[0].to_flow()
        vec_res += [o1[2] - h_mix_pQ(o1, 1)]

        return vec_res

    def additional_derivatives(self, nw):
        r"""
        calculate matrix of partial derivatives towards mass flow, pressure,
        enthalpy and fluid composition for additional equations

        :param nw: network using this component object
        :type nw: tespy.networks.network
        :returns: mat_deriv (*list*) - matrix of partial derivatives
        """
        num_fl = len(nw.fluids)
        mat_deriv = []

        o1 = self.outl[0].to_flow()
        x_deriv = np.zeros((1, 4, num_fl + 3))
        x_deriv[0, 2, 1] = -dh_mix_dpQ(o1, 1)
        x_deriv[0, 2, 2] = 1
        mat_deriv += x_deriv.tolist()

        return mat_deriv


# %%


class drum(component):
    r"""

    .. note::

        If you are using a drum in a network with multiple fluids, it is likely
        the fluid propagation causes trouble. If this is the case, try to
        specify the fluid composition at another connection of your network.

    - assumes, that the fluid composition between outlet 1 and inlet 2 does
      not change!

    **no specification parameters available**

    **equations**

    see :func:`tespy.components.components.drum.equations`

    **inlets and outlets**

    - in1, in2 (index 1: from economiser, index 2: from evaporator)
    - out1, out2 (index 1: to evaporator, index 2: to superheater)

    .. image:: _images/drum.svg
       :scale: 100 %
       :alt: alternative text
       :align: center
    """

    def inlets(self):
        return ['in1', 'in2']

    def outlets(self):
        return ['out1', 'out2']

    def component(self):
        return 'drum'

    def equations(self):
        r"""
        returns vector vec_res with result of equations for this component

        :param nw: network using this component object
        :type nw: tespy.networks.network
        :returns: vec_res (*list*) - vector of residual values

        **mandatory equations**

        - :func:`tespy.components.components.component.fluid_res`
        - :func:`tespy.components.components.component.mass_flow_res`

        .. math::

            0 = \sum_i \left(\dot{m}_{i,in} \cdot h_{i,in} \right) -
            \sum_j \left(\dot{m}_{j,out} \cdot h_{j,out} \right)\;
            \forall i \in inlets, \; \forall j \in outlets\\
            0 = h_{1,out} - h\left(p, x=0 \right)\\
            0 = h_{2,out} - h\left(p, x=1 \right)\\
            x: \text{vapour mass fraction}

        """

        vec_res = []

        vec_res += self.fluid_res()
        vec_res += self.mass_flow_res()

        E_res = 0
        for i in self.inl:
            E_res += i.m.val_SI * i.h.val_SI
        for o in self.outl:
            E_res -= o.m.val_SI * o.h.val_SI
        vec_res += [E_res]

        p = self.inl[0].p.val_SI
        for c in [self.inl[1]] + self.outl:
            vec_res += [p - c.p.val_SI]

        vec_res += [h_mix_pQ(self.outl[0].to_flow(), 0) -
                    self.outl[0].h.val_SI]
        vec_res += [h_mix_pQ(self.outl[1].to_flow(), 1) -
                    self.outl[1].h.val_SI]

        return vec_res

    def derivatives(self, nw):
        r"""
        calculate matrix of partial derivatives towards mass flow, pressure,
        enthalpy and fluid composition

        :param nw: network using this component object
        :type nw: tespy.networks.network
        :returns: mat_deriv (*numpy array*) - matrix of partial derivatives
        """

        num_fl = len(nw.fluids)
        mat_deriv = []

        mat_deriv += self.fluid_deriv()
        mat_deriv += self.mass_flow_deriv()

        E_deriv = np.zeros((1, 4, num_fl + 3))
        k = 0
        for i in self.inl:
            E_deriv[0, k, 0] = i.h.val_SI
            E_deriv[0, k, 2] = i.m.val_SI
            k += 1
        j = 0
        for o in self.outl:
            E_deriv[0, j + k, 0] = -o.h.val_SI
            E_deriv[0, j + k, 2] = -o.m.val_SI
            j += 1
        mat_deriv += E_deriv.tolist()

        p_deriv = np.zeros((3, 4, num_fl + 3))
        for k in range(3):
            p_deriv[k, 0, 1] = 1
            p_deriv[k, k + 1, 1] = -1
        mat_deriv += p_deriv.tolist()

        o1 = self.outl[0].to_flow()
        o2 = self.outl[1].to_flow()

        x_deriv = np.zeros((2, 4, num_fl + 3))
        x_deriv[0, 2, 1] = dh_mix_dpQ(o1, 0)
        x_deriv[0, 2, 2] = -1
        x_deriv[1, 3, 1] = dh_mix_dpQ(o2, 1)
        x_deriv[1, 3, 2] = -1
        mat_deriv += x_deriv.tolist()

        return np.asarray(mat_deriv)

    def initialise_source(self, c, key):
        r"""
        returns a starting value for fluid properties at components outlets

        :param c: connection to apply initialisation
        :type c: tespy.connections.connection
        :param key: property
        :type key: str
        :returns: - p (*float*) - starting value for pressure at components
                    outlets, :math:`val = 10^5 \; \text{Pa}`
                  - h (*float*) - starting value for enthalpy at components
                    outlets,

                      - outlet 1:
                        :math:`h = h(p,\;x=0)`

                      - outlet 2:
                        :math:`h = h(p,\;x=1)`
        """
        if key == 'p':
            return 10e5
        elif key == 'h':
            if c.s_id == 'out1':
                return h_mix_pQ(c.to_flow(), 0)
            else:
                return h_mix_pQ(c.to_flow(), 1)
        else:
            return 0

    def initialise_target(self, c, key):
        r"""
        returns a starting value for fluid properties at components inlets

        :param c: connection to apply initialisation
        :type c: tespy.connections.connection
        :param key: property
        :type key: str
        :returns: - p (*float*) - starting value for pressure at components
                    inlets, :math:`val = 10^5 \; \text{Pa}`
                  - h (*float*) - starting value for enthalpy at components
                    inlets,

                      - inlet 1:
                        :math:`h = h(p,\;x=0)`

                      - inlet 2:
                        :math:`h = h(p,\;x=0.7)`
        """
        if key == 'p':
            return 10e5
        elif key == 'h':
            if c.t_id == 'in1':
                return h_mix_pQ(c.to_flow(), 0)
            else:
                return h_mix_pQ(c.to_flow(), 0.7)
        else:
            return 0

# %%


class subsys_interface(component):
    r"""
    interface for subsystems

    - passes fluid properties/flow information at inlet i to outlet i
    - no transformation of any fluid properties

    **available parameters**

    - num_inter: number of connections for the interface

    **equations**

    see :func:`tespy.components.components.subsys_interface.equations`

    **inlets and outlets**

    - specify number of inlets and outlets with :code:`num_inter`
    - predefined value: 1

    .. image:: _images/subsys_interface.svg
       :scale: 100 %
       :alt: alternative text
       :align: center
    """

    def attr(self):
        return ['num_inter']

    def attr_prop(self):
        return {'num_inter': dc_cp()}

    def inlets(self):
        if self.num_inter.is_set:
            return ['in' + str(i + 1) for i in range(self.num_inter.val)]
        else:
            return ['in1']

    def outlets(self):
        if self.num_inter.is_set:
            return ['out' + str(i + 1) for i in range(self.num_inter.val)]
        else:
            return ['out1']

    def component(self):
        return 'subsystem interface'

    def equations(self):
        r"""
        returns vector vec_res with result of equations for this component

        :param nw: network using this component object
        :type nw: tespy.networks.network
        :returns: vec_res (*list*) - vector of residual values

        **mandatory equations**

        - :func:`tespy.components.components.component.fluid_res`
        - :func:`tespy.components.components.component.mass_flow_res`

        .. math::

            0 = p_{i,in} - p_{i,out}\\
            0 = h_{i,in} - h_{i,out}\\
            \forall i \in inlets/outlets

        """

        vec_res = []
        num_inl = len(self.inl)

        vec_res += self.fluid_res()
        vec_res += self.mass_flow_res()
        for j in range(num_inl):
            i = self.inl[j]
            o = self.outl[j]
            vec_res += [i.p.val_SI - o.p.val_SI]
        for j in range(num_inl):
            i = self.inl[j]
            o = self.outl[j]
            vec_res += [i.h.val_SI - o.h.val_SI]

        return vec_res

    def derivatives(self, nw):
        r"""
        calculate matrix of partial derivatives towards mass flow, pressure,
        enthalpy and fluid composition

        :param nw: network using this component object
        :type nw: tespy.networks.network
        :returns: mat_deriv (*numpy array*) - matrix of partial derivatives
        """

        num_fl = len(nw.fluids)
        num_inl, num_outl = len(self.inl), len(self.outl)
        mat_deriv = []

        mat_deriv += self.fluid_deriv()
        mat_deriv += self.mass_flow_deriv()

        p_deriv = np.zeros((num_inl, num_inl + num_outl, num_fl + 3))
        for i in range(num_inl):
            p_deriv[i, i, 1] = 1
        for j in range(num_outl):
            p_deriv[j, j + i + 1, 1] = -1
        mat_deriv += p_deriv.tolist()

        h_deriv = np.zeros((num_inl, num_inl + num_outl, num_fl + 3))
        for i in range(num_inl):
            h_deriv[i, i, 2] = 1
        for j in range(num_outl):
            h_deriv[j, j + i + 1, 2] = -1
        mat_deriv += h_deriv.tolist()

        return np.asarray(mat_deriv)<|MERGE_RESOLUTION|>--- conflicted
+++ resolved
@@ -1426,18 +1426,11 @@
         turbomachine.calc_parameters(self, nw, mode)
 
         if (mode == 'pre' and 'eta_s' in self.offdesign) or mode == 'post':
-<<<<<<< HEAD
-            self.eta_s.val = ((self.h_os(inl, outl) - inl[0].h.val_SI) /
-                              (outl[0].h.val_SI - inl[0].h.val_SI))
+            self.eta_s.val = ((self.h_os('post') - self.inl[0].h.val_SI) /
+                              (self.outl[0].h.val_SI - self.inl[0].h.val_SI))
             if self.eta_s.val > 1 or self.eta_s.val <= 0 and nw.comperr:
                 msg = ('##### ERROR #####\n'
                        'Invalid value for isentropic efficiency: '
-=======
-            self.eta_s.val = ((self.h_os('post') - self.inl[0].h.val_SI) /
-                              (self.outl[0].h.val_SI - self.inl[0].h.val_SI))
-            if self.eta_s.val > 1 or self.eta_s.val <= 0:
-                msg = ('Invalid value for isentropic efficiency.\n'
->>>>>>> 863c3659
                        'eta_s =', self.eta_s.val)
                 print(msg)
                 nw.errors += [self]
@@ -1805,19 +1798,11 @@
         turbomachine.calc_parameters(self, nw, mode)
 
         if (mode == 'pre' and 'eta_s' in self.offdesign) or mode == 'post':
-<<<<<<< HEAD
-            self.eta_s.val = ((self.h_os(inl, outl) -
-                               inl[0].h.val_SI) /
-                              (outl[0].h.val_SI - inl[0].h.val_SI))
+            self.eta_s.val = ((self.h_os('post') - self.inl[0].h.val_SI) /
+                              (self.outl[0].h.val_SI - self.inl[0].h.val_SI))
             if self.eta_s.val > 1 or self.eta_s.val <= 0 and nw.comperr:
                 msg = ('##### ERROR #####\n'
                        'Invalid value for isentropic efficiency: '
-=======
-            self.eta_s.val = ((self.h_os('post') - self.inl[0].h.val_SI) /
-                              (self.outl[0].h.val_SI - self.inl[0].h.val_SI))
-            if self.eta_s.val > 1 or self.eta_s.val <= 0:
-                msg = ('Invalid value for isentropic efficiency.\n'
->>>>>>> 863c3659
                        'eta_s =', self.eta_s.val)
                 print(msg)
                 nw.errors += [self]
@@ -2189,18 +2174,11 @@
         turbomachine.calc_parameters(self, nw, mode)
 
         if (mode == 'pre' and 'eta_s' in self.offdesign) or mode == 'post':
-<<<<<<< HEAD
-            self.eta_s.val = ((outl[0].h.val_SI - inl[0].h.val_SI) /
-                              (self.h_os(inl, outl) - inl[0].h.val_SI))
+            self.eta_s.val = ((self.outl[0].h.val_SI - self.inl[0].h.val_SI) /
+                              (self.h_os('post') - self.inl[0].h.val_SI))
             if self.eta_s.val > 1 or self.eta_s.val <= 0 and nw.comperr:
                 msg = ('##### ERROR #####\n'
                        'Invalid value for isentropic efficiency: '
-=======
-            self.eta_s.val = ((self.outl[0].h.val_SI - self.inl[0].h.val_SI) /
-                              (self.h_os('post') - self.inl[0].h.val_SI))
-            if self.eta_s.val > 1 or self.eta_s.val <= 0:
-                msg = ('Invalid value for isentropic efficiency.\n'
->>>>>>> 863c3659
                        'eta_s =', self.eta_s.val)
                 print(msg)
                 nw.errors += [self]
@@ -4628,11 +4606,7 @@
 
         return np.asarray(mat_deriv)
 
-<<<<<<< HEAD
     def darcy_func(self, inl, outl):
-=======
-    def lamb_func(self):
->>>>>>> 863c3659
         r"""
         equation for pressure drop from darcy friction factor
 
@@ -4919,8 +4893,7 @@
 
         # improve this part (for heat exchangers only atm)
         if self.kA.is_set:
-<<<<<<< HEAD
-            expr = inl[0].m.val_SI / self.i0[0]
+            expr = self.inl[0].m.val_SI / self.i0[0]
             minval = self.kA_char.func.x[0]
             maxval = self.kA_char.func.x[-1]
             if expr > maxval or expr < minval:
@@ -4931,14 +4904,6 @@
                            ' value is ' + str(expr) + ' at ' +
                            self.label + '.')
                     print(msg)
-=======
-            expr = self.inl[0].m.val_SI / self.i0[0]
-            if (expr > self.kA_char.func.x[-1] or
-                    expr < self.kA_char.func.x[0]):
-                msg = ('Warning: Expression for characteristics out of bounds:'
-                       ' value is ' + str(expr))
-                print(msg)
->>>>>>> 863c3659
                 nw.errors += [self]
 
     def print_parameters(self, nw):
@@ -5755,8 +5720,7 @@
 
         # improve this part (for heat exchangers only atm)
         if self.kA.is_set:
-<<<<<<< HEAD
-            expr = inl[0].m.val_SI / self.i10[0]
+            expr = self.inl[0].m.val_SI / self.i10[0]
             minval = self.kA_char1.func.x[0]
             maxval = self.kA_char1.func.x[-1]
             if expr > maxval or expr < minval:
@@ -5769,7 +5733,7 @@
                     print(msg)
                 nw.errors += [self]
 
-            expr = inl[1].m.val_SI / self.i20[0]
+            expr = self.inl[1].m.val_SI / self.i20[0]
             minval = self.kA_char2.func.x[0]
             maxval = self.kA_char2.func.x[-1]
             if expr > maxval or expr < minval:
@@ -5780,22 +5744,6 @@
                            ' value is ' + str(expr) + ' at ' +
                            self.label + '.')
                     print(msg)
-=======
-            expr = self.inl[0].m.val_SI / self.i10[0]
-            if (expr > self.kA_char1.func.x[-1] or
-                    expr < self.kA_char1.func.x[0]):
-                msg = ('Warning: Expression for characteristics out of bounds:'
-                       ' value is ' + str(expr))
-                print(msg)
-                nw.errors += [self]
-
-            expr = self.inl[1].m.val_SI / self.i20[0]
-            if (expr > self.kA_char2.func.x[-1] or
-                    expr < self.kA_char2.func.x[0]):
-                msg = ('Warning: Expression for characteristics out of bounds:'
-                       ' value is ' + str(expr))
-                print(msg)
->>>>>>> 863c3659
                 nw.errors += [self]
 
     def print_parameters(self, nw):
