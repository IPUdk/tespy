v0.2.0 (to be dated)
++++++++++++++++++++
**Version 0.2.0 will not be compatible with older versions!**

The examples below quickly show, how to modify your scripts in order to work with the new version.

New Features
############
- Implemented a new component "cycle_closer". This component may serve as substitute for a 
  sink/source or splitter/merge combination in closed cycle simulations (`PR #107 <https://github.com/oemof/tespy/pull/107>`_).
- Added optical efficiency to the "solar_collector". The incoming radiation E no longer represents 
  the actual absorption but the radiation on the collector surface area (`PR #110 <https://github.com/oemof/tespy/pull/110>`_).
- Parameters :code:`local_design` and :code:`local_offdesign` are now also available for network exports and imports (`PR #109 <https://github.com/oemof/tespy/pull/109>`_).
<<<<<<< HEAD
- Busses, components and connections are now equipped with :code:`printout` attribute. For example, if you specify :code:`myconn.set_attr(printout=False)`
  the results of the specified connection will not be printed by the :code:`print_results` method of your network. This is especially useful, if you have a 
  large network and only want to print the results at the most important points (`PR #126 <https://github.com/oemof/tespy/pull/126>`_).
=======
- It is possible to place custom characteristic lines and maps in the :code:`HOME/.tespy/data` folder and import these
  for your TESPy scripts. For an example see below (`PR #118 <https://github.com/oemof/tespy/pull/118>`_).
>>>>>>> 333756fe

Documentation
#############

Parameter renaming
##################
- New name for *cogeneration_unit*: **combustion_engine** (`PR #105 <https://github.com/oemof/tespy/pull/105>`_).
- New name for *subsys_interface*: **subsystem_interface** (`PR #107 <https://github.com/oemof/tespy/pull/107>`_).
- The module import shortcuts (:code:`from tespy import ...`) for components (cmp), connections (con),
  helpers (hlp), logger (logger), networks (nwk), network_reader (nwkr) are **no longer supported**
  (`PR #108 <https://github.com/oemof/tespy/pull/108>`_)!
  We implemented new shortcuts instead for tespy.networks and tespy.components modules
  (`PR #118 <https://github.com/oemof/tespy/pull/118>`_).
  Please refer the :ref:`example section below <tespy_v020_examples_label>` for more information
- The method :code:`set_printoptions` for the :py:class:`tespy.networks.networks.network` class is not available anymore.
  Use :code:`yournetwork.set_attr(iterinfo=True/False)` in future (`PR #109 <https://github.com/oemof/tespy/pull/109>`_).
- Parameter :code:`interface` for sinks and sources has been removed (`PR #109 <https://github.com/oemof/tespy/pull/109>`_).
- The method for loading networks from the network_reader module has been renamed from :code:`load_nwk` to
  :code:`load_network` (`PR #118 <https://github.com/oemof/tespy/pull/118>`_).

Testing
#######
- Improved doc-test for class tespy_fluid (`PR #109 <https://github.com/oemof/tespy/pull/109>`_).
- Add doc-test for fluid_structure function of tespy.tools.helpers (`PR #109 <https://github.com/oemof/tespy/pull/109>`_).
- Reworked a lot of examples in the components API-documentation (`PR #109 <https://github.com/oemof/tespy/pull/109>`_).
- Update software tests (`PR #111 <https://github.com/oemof/tespy/pull/111>`_).

Bug fixes
#########
- Bus value specification uses :code:`is_set` instead of :code:`val_set` as the component
  properties data container is used (`39ca830 <https://github.com/oemof/tespy/commit/39ca830c05f6b97a2e4867265ce1de32f6a6f2bc>`_).
- Busses and characteristics are not exported, if none are used in the network. The network_reader can now
  handle missing bus.csv, char_line.csv and char_map.csv (`PR #127 <https://github.com/oemof/tespy/pull/127>`_).

Other changes
#############
- Adjust logging levels for grouped component parameter initialisation (`PR #111 <https://github.com/oemof/tespy/pull/111>`_).
- Implement pep8speaks (PEP8 checker) in GitHub repository (`PR #131 <https://github.com/oemof/tespy/pull/131>`_).
- The subsystem architecture has been simplified. Your connections and components are saved to dictionaries to make accessing the individual properties
  much easier (`PR #126 <https://github.com/oemof/tespy/pull/126>`_).
  
Contributors
############
- Francesco Witte (@fwitte)
- Markus Brandt (@MarBrandt)

.. _tespy_v020_examples_label:

Examples
########
TODO: Add examples with new imports<|MERGE_RESOLUTION|>--- conflicted
+++ resolved
@@ -11,14 +11,11 @@
 - Added optical efficiency to the "solar_collector". The incoming radiation E no longer represents 
   the actual absorption but the radiation on the collector surface area (`PR #110 <https://github.com/oemof/tespy/pull/110>`_).
 - Parameters :code:`local_design` and :code:`local_offdesign` are now also available for network exports and imports (`PR #109 <https://github.com/oemof/tespy/pull/109>`_).
-<<<<<<< HEAD
 - Busses, components and connections are now equipped with :code:`printout` attribute. For example, if you specify :code:`myconn.set_attr(printout=False)`
   the results of the specified connection will not be printed by the :code:`print_results` method of your network. This is especially useful, if you have a 
   large network and only want to print the results at the most important points (`PR #126 <https://github.com/oemof/tespy/pull/126>`_).
-=======
 - It is possible to place custom characteristic lines and maps in the :code:`HOME/.tespy/data` folder and import these
   for your TESPy scripts. For an example see below (`PR #118 <https://github.com/oemof/tespy/pull/118>`_).
->>>>>>> 333756fe
 
 Documentation
 #############
