--- conflicted
+++ resolved
@@ -51,13 +51,10 @@
 Other changes
 #############
 - Adjust logging levels for grouped component parameter initialisation (`PR #111 <https://github.com/oemof/tespy/pull/111>`_).
-<<<<<<< HEAD
 - Implement pep8speaks (PEP8 checker) in GitHub repository (`PR #131 <https://github.com/oemof/tespy/pull/131>`_).
-=======
 - The subsystem architecture has been simplified. Your connections and components are saved to dictionaries to make accessing the individual properties
   much easier (`PR #126 <https://github.com/oemof/tespy/pull/126>`_).
->>>>>>> 5709638a
-
+  
 Contributors
 ############
 - Francesco Witte (@fwitte)
