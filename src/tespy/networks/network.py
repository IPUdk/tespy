# -*- coding: utf-8

"""Module for tespy network class.

The network is the container for every TESPy simulation. The network class
automatically creates the system of equations describing topology and
parametrization of a specific model and solves it.


This file is part of project TESPy (github.com/oemof/tespy). It's copyrighted
by the contributors recorded in the version control history of the file,
available from its original location tespy/networks/networks.py

SPDX-License-Identifier: MIT
"""
import ast
import json
import os
from collections import OrderedDict
from time import time

import numpy as np
import pandas as pd
from numpy.linalg import norm
from tabulate import tabulate

from tespy import connections as con
from tespy.tools import fluid_properties as fp
from tespy.tools import helpers as hlp
from tespy.tools import logger
from tespy.tools.data_containers import ComponentCharacteristicMaps as dc_cm
from tespy.tools.data_containers import ComponentCharacteristics as dc_cc
from tespy.tools.data_containers import ComponentProperties as dc_cp
from tespy.tools.data_containers import DataContainerSimple as dc_simple
from tespy.tools.data_containers import GroupedComponentCharacteristics as dc_gcc
from tespy.tools.data_containers import GroupedComponentProperties as dc_gcp
from tespy.tools.global_vars import err
from tespy.tools.global_vars import fluid_property_data as fpd

# Only require cupy if Cuda shall be used
try:
    import cupy as cu
except ModuleNotFoundError:
    cu = None


class Network:
    r"""
    Class component is the base class of all TESPy components.

    Parameters
    ----------
    fluids : list
        A list of all fluids within the network container.

    memorise_fluid_properties : boolean
        Activate or deactivate fluid property value memorization. Default
        state is activated (:code:`True`).

    h_range : list
        List with minimum and maximum values for enthalpy value range.

    h_unit : str
        Specify the unit for enthalpy: 'J / kg', 'kJ / kg', 'MJ / kg'.

    iterinfo : boolean
        Print convergence progress to console.

    m_range : list
        List with minimum and maximum values for mass flow value range.

    m_unit : str
        Specify the unit for mass flow: 'kg / s', 't / h'.

    p_range : list
        List with minimum and maximum values for pressure value range.

    p_unit : str
        Specify the unit for pressure: 'Pa', 'psi', 'bar', 'MPa'.

    s_unit : str
        Specify the unit for specific entropy: 'J / kgK', 'kJ / kgK',
        'MJ / kgK'.

    T_unit : str
        Specify the unit for temperature: 'K', 'C', 'F', 'R'.

    v_unit : str
        Specify the unit for volumetric flow: 'm3 / s', 'm3 / h', 'l / s',
        'l / h'.

    vol_unit : str
        Specify the unit for specific volume: 'm3 / kg', 'l / kg'.

    x_unit : str
        Specify the unit for steam mass fraction: '-', '%'.

    Note
    ----
    Unit specification is optional: If not specified the SI unit (first
    element in above lists) will be applied!

    Range specification is optional, too. The value range is used to stabilize
    the newton algorithm. For more information see the "getting started"
    section in the online-documentation.

    Example
    -------
    Basic example for a setting up a tespy.networks.network.Network object. Specifying
    the fluids is mandatory! Unit systems, fluid property range and iterinfo
    are optional.

    Standard value for iterinfo is :code:`True`. This will print out
    convergence progress to the console. You can stop the printouts by setting
    this property to :code:`False`.

    >>> from tespy.networks import Network
    >>> fluid_list = ['water', 'air', 'R134a']
    >>> mynetwork = Network(fluids=fluid_list, p_unit='bar', T_unit='C')
    >>> mynetwork.set_attr(p_range=[1, 10])
    >>> type(mynetwork)
    <class 'tespy.networks.network.Network'>
    >>> mynetwork.set_attr(iterinfo=False)
    >>> mynetwork.iterinfo
    False
    >>> mynetwork.set_attr(iterinfo=True)
    >>> mynetwork.iterinfo
    True

    A simple network consisting of a source, a pipe and a sink. This example
    shows how the printout parameter can be used. We specify
    :code:`printout=False` for both connections, the pipe as well as the heat
    bus. Therefore the :code:`.print_results()` method should not print any
    results.

    >>> from tespy.networks import Network
    >>> from tespy.components import Source, Sink, Pipe
    >>> from tespy.connections import Connection, Bus
    >>> nw = Network(['CH4'], T_unit='C', p_unit='bar', v_unit='m3 / s')
    >>> so = Source('source')
    >>> si = Sink('sink')
    >>> p = Pipe('pipe', Q=0, pr=0.95, printout=False)
    >>> a = Connection(so, 'out1', p, 'in1')
    >>> b = Connection(p, 'out1', si, 'in1')
    >>> nw.add_conns(a, b)
    >>> a.set_attr(fluid={'CH4': 1}, T=30, p=10, m=10, printout=False)
    >>> b.set_attr(printout=False)
    >>> b = Bus('heat bus')
    >>> b.add_comps({'comp': p})
    >>> nw.add_busses(b)
    >>> b.set_attr(printout=False)
    >>> nw.set_attr(iterinfo=False)
    >>> nw.solve('design')
    >>> nw.print_results()
    """

    def __init__(self, fluids, memorise_fluid_properties=True, **kwargs):

        # fluid list and constants
        if isinstance(fluids, list):
            self.fluids = sorted(fluids)
        else:
            msg = ('Please provide a list containing the network\'s fluids on '
                   'creation.')
            logger.error(msg)
            raise TypeError(msg)

        self.set_defaults()
        self.set_fluid_back_ends(memorise_fluid_properties)
        self.set_attr(**kwargs)

    def set_defaults(self):
        """Set default network properties."""
        # connection dataframe
        self.conns = pd.DataFrame(
            columns=['object', 'source', 'source_id', 'target', 'target_id'],
            dtype='object'
        )
        # component dataframe
        self.comps = pd.DataFrame(dtype='object')
        # user defined function dictionary for fast access
        self.user_defined_eq = {}
        # bus dictionary
        self.busses = OrderedDict()
        # results and specification dictionary
        self.results = {}
        self.specifications = {}

        # in case of a design calculation after an offdesign calculation
        self.redesign = False

        self.checked = False
        self.design_path = None
        self.iterinfo = True

        msg = 'Default unit specifications:\n'
        for prop, data in fpd.items():
            # standard unit set
            self.__dict__.update({prop + '_unit': data['SI_unit']})
            msg += data['text'] + ': ' + data['SI_unit'] + '\n'

        # don't need the last newline
        logger.debug(msg[:-1])

        # generic value range
        self.m_range_SI = np.array([-1e12, 1e12])
        self.p_range_SI = np.array([2e2, 300e5])
        self.h_range_SI = np.array([1e3, 7e6])

        for prop in ['m', 'p', 'h']:
            limits = self.get_attr(prop + '_range_SI')
            msg = (
                'Default ' + fpd[prop]['text'] + ' limits\n'
                'min: ' + str(limits[0]) + ' ' +
                self.get_attr(prop + '_unit') + '\n'
                'max: ' + str(limits[1]) + ' ' + self.get_attr(prop + '_unit'))
            logger.debug(msg)

    def set_fluid_back_ends(self, memorise_fluid_properties):
        """Set the fluid back ends."""
        # this must be ordered as the fluid property memorisation calls
        # the mass fractions of the different fluids as keys in a given order.
        self.fluids_backends = OrderedDict()

        msg = 'Network fluids are: '
        i = 0
        for f in self.fluids:
            try:
                data = f.split('::')
                backend = data[0]
                fluid = data[1]
            except IndexError:
                backend = 'HEOS'
                fluid = f

            self.fluids_backends[fluid] = backend
            self.fluids[i] = fluid

            msg += fluid + ', '
            i += 1

        msg = msg[:-2] + '.'
        logger.debug(msg)

        # initialise fluid property memorisation function for this network
        fp.Memorise.add_fluids(self.fluids_backends, memorise_fluid_properties)

        # set up results dataframe for connections
        cols = (
            ['m', 'p', 'h', 'T', 'v', 'vol', 's', 'x', 'Td_bp']
            + self.fluids)
        self.results['Connection'] = pd.DataFrame(
            columns=cols, dtype='float64')
        # include column for fluid balance in specs dataframe
        self.specifications['Connection'] = pd.DataFrame(
            columns=cols + ['balance'], dtype='bool')
        self.specifications['Ref'] = pd.DataFrame(
            columns=cols, dtype='bool')
        self.specifications['lookup'] = {
            'properties': 'prop_specifications',
            'chars': 'char_specifications',
            'variables': 'var_specifications',
            'groups': 'group_specifications'
        }

    def set_attr(self, **kwargs):
        r"""
        Set, resets or unsets attributes of a network.

        Parameters
        ----------
        h_range : list
            List with minimum and maximum values for enthalpy value range.

        h_unit : str
            Specify the unit for enthalpy: 'J / kg', 'kJ / kg', 'MJ / kg'.

        iterinfo : boolean
            Print convergence progress to console.

        m_range : list
            List with minimum and maximum values for mass flow value range.

        m_unit : str
            Specify the unit for mass flow: 'kg / s', 't / h'.

        p_range : list
            List with minimum and maximum values for pressure value range.

        p_unit : str
            Specify the unit for pressure: 'Pa', 'psi', 'bar', 'MPa'.

        s_unit : str
            Specify the unit for specific entropy: 'J / kgK', 'kJ / kgK',
            'MJ / kgK'.

        T_unit : str
            Specify the unit for temperature: 'K', 'C', 'F', 'R'.

        v_unit : str
            Specify the unit for volumetric flow: 'm3 / s', 'm3 / h', 'l / s',
            'l / h'.

        vol_unit : str
            Specify the unit for specific volume: 'm3 / kg', 'l / kg'.
        """
        # unit sets
        for prop in fpd.keys():
            unit = prop + '_unit'
            if unit in kwargs:
                if kwargs[unit] in fpd[prop]['units']:
                    self.__dict__.update({unit: kwargs[unit]})
                    msg = (
                        'Setting ' + fpd[prop]['text'] +
                        ' unit: ' + kwargs[unit] + '.')
                    logger.debug(msg)
                else:
                    keys = ', '.join(fpd[prop]['units'].keys())
                    msg = (
                        'Allowed units for ' +
                        fpd[prop]['text'] + ' are: ' + keys)
                    logger.error(msg)
                    raise ValueError(msg)

        for prop in ['m', 'p', 'h']:
            if prop + '_range' in kwargs:
                if isinstance(kwargs[prop + '_range'], list):
                    self.__dict__.update(
                        {prop + '_range_SI': hlp.convert_to_SI(
                            prop, np.array(kwargs[prop + '_range']),
                            self.get_attr(prop + '_unit'))})
                else:
                    msg = (
                        'Specify the value range as list: [' + prop +
                        '_min, ' + prop + '_max]')
                    logger.error(msg)
                    raise TypeError(msg)

                limits = self.get_attr(prop + '_range_SI')
                msg = (
                    'Setting ' + fpd[prop]['text'] +
                    ' limits\nmin: ' + str(limits[0]) + ' ' +
                    self.get_attr(prop + '_unit') + '\n'
                    'max: ' + str(limits[1]) + ' ' +
                    self.get_attr(prop + '_unit'))
                logger.debug(msg)

        # update non SI value ranges
        for prop in ['m', 'p', 'h']:
            self.__dict__.update({
                prop + '_range': hlp.convert_from_SI(
                    prop, self.get_attr(prop + '_range_SI'),
                    self.get_attr(prop + '_unit')
                )
            })

        self.iterinfo = kwargs.get('iterinfo', self.iterinfo)

        if not isinstance(self.iterinfo, bool):
            msg = ('Network parameter iterinfo must be True or False!')
            logger.error(msg)
            raise TypeError(msg)

    def get_attr(self, key):
        r"""
        Get the value of a network attribute.

        Parameters
        ----------
        key : str
            The attribute you want to retrieve.

        Returns
        -------
        out :
            Specified attribute.
        """
        if key in self.__dict__:
            return self.__dict__[key]
        else:
            msg = 'Network has no attribute \"' + str(key) + '\".'
            logger.error(msg)
            raise KeyError(msg)

    def add_subsys(self, *args):
        r"""
        Add one or more subsystems to the network.

        Parameters
        ----------
        c : tespy.components.subsystem.Subsystem
            The subsystem to be added to the network, subsystem objects si
            :code:`network.add_subsys(s1, s2, s3, ...)`.
        """
        for subsys in args:
            for c in subsys.conns.values():
                self.add_conns(c)

    def get_conn(self, label):
        r"""
        Get Connection via label.

        Parameters
        ----------
        label : str
            Label of the Connection object.

        Returns
        -------
        c : tespy.connections.connection.Connection
            Connection object with specified label, None if no Connection of
            the network has this label.
        """
        try:
            return self.conns.loc[label, 'object']
        except KeyError:
            logger.warning('Connection with label %s not found.', label)
            return None

    def get_comp(self, label):
        r"""
        Get Component via label.

        Parameters
        ----------
        label : str
            Label of the Component object.

        Returns
        -------
        c : tespy.components.component.Component
            Component object with specified label, None if no Component of
            the network has this label.
        """
        try:
            return self.comps.loc[label, 'object']
        except KeyError:
            logger.warning('Component with label %s not found.', label)
            return None

    def add_conns(self, *args):
        r"""
        Add one or more connections to the network.

        Parameters
        ----------
        c : tespy.connections.connection.Connection
            The connection to be added to the network, connections objects ci
            :code:`add_conns(c1, c2, c3, ...)`.
        """
        for c in args:
            if not isinstance(c, con.Connection):
                msg = ('Must provide tespy.connections.connection.Connection '
                       'objects as parameters.')
                logger.error(msg)
                raise TypeError(msg)

            elif c.label in self.conns.index:
                msg = (
                    'There is already a connection with the label ' +
                    c.label + '. The connection labels must be unique!')
                logger.error(msg)
                raise ValueError(msg)

            c.good_starting_values = False

            self.conns.loc[c.label] = [
                c, c.source, c.source_id, c.target, c.target_id]

            self.results['Connection'].loc[c.label] = np.nan

            msg = 'Added connection ' + c.label + ' to network.'
            logger.debug(msg)
            # set status "checked" to false, if connection is added to network.
            self.checked = False
        self._add_comps(*args)

    def del_conns(self, *args):
        """
        Remove one or more connections from the network.

        Parameters
        ----------
        c : tespy.connections.connection.Connection
            The connection to be removed from the network, connections objects
            ci :code:`del_conns(c1, c2, c3, ...)`.
        """
        comps = list({cp for c in args for cp in [c.source, c.target]})
        for c in args:
            self.conns.drop(c.label, inplace=True)
            self.results['Connection'].drop(c.label, inplace=True)
            msg = ('Deleted connection ' + c.label + ' from network.')
            logger.debug(msg)

        self._del_comps(comps)

        # set status "checked" to false, if connection is deleted from network.
        self.checked = False

    def check_conns(self):
        r"""Check connections for multiple usage of inlets or outlets."""
        dub = self.conns.loc[self.conns.duplicated(["source", "source_id"])]
        for c in dub['object']:
            targets = []
            for conns in self.conns.loc[
                    (self.conns["source"].values == c.source) &
                    (self.conns["source_id"].values == c.source_id),
                    "object"]:
                targets += [f"\"{conns.target.label}\" ({conns.target_id})"]
            targets = ", ".join(targets)

            msg = (
                f"The source \"{c.source.label}\" ({c.source_id}) is attached "
                f"to more than one component on the target side: {targets}. "
                "Please check your network configuration."
            )
            logger.error(msg)
            raise hlp.TESPyNetworkError(msg)

        dub = self.conns.loc[
            self.conns.duplicated(['target', 'target_id'])
        ]
        for c in dub['object']:
            sources = []
            for conns in self.conns.loc[
                    (self.conns["target"].values == c.target) &
                    (self.conns["target_id"].values == c.target_id),
                    "object"]:
                sources += [f"\"{conns.source.label}\" ({conns.source_id})"]
            sources = ", ".join(sources)
            msg = (
                f"The target \"{c.target.label}\" ({c.target_id}) is attached "
                f"to more than one component on the source side: {sources}. "
                "Please check your network configuration."
            )
            logger.error(msg)
            raise hlp.TESPyNetworkError(msg)

    def _add_comps(self, *args):
        r"""
        Add to network's component DataFrame from added connections.

        Parameters
        ----------
        c : tespy.connections.connection.Connection
            The connections, which have been added to the network. The
            components are extracted from these information.
        """
        # get unique components in new connections
        comps = list({cp for c in args for cp in [c.source, c.target]})
        # add to the dataframe of components
        for comp in comps:
            if comp.label in self.comps.index:
                if self.comps.loc[comp.label, 'object'] == comp:
                    continue
                else:
                    comp_type = comp.__class__.__name__
                    other_obj = self.comps.loc[comp.label, "object"]
                    other_comp_type = other_obj.__class__.__name__
                    msg = (
                        f"The component with the label {comp.label} of type "
                        f"{comp_type} cannot be added to the network as a "
                        f"different component of type {other_comp_type} with "
                        "the same label has already been added. All "
                        "components must have unique values!"
                    )
                    raise hlp.TESPyNetworkError(msg)

            comp_type = comp.__class__.__name__
            self.comps.loc[comp.label, 'comp_type'] = comp_type
            self.comps.loc[comp.label, 'object'] = comp

    def _del_comps(self, comps):
        r"""
        Delete from network's component DataFrame from deleted connections.

        For every component it is checked, if it is still part of other
        connections, which have not been deleted. The component is only
        removed if it cannot be found int the remaining connections.

        Parameters
        ----------
        comps : list
            List of components to potentially be deleted.
        """
        for comp in comps:
            if (
                comp not in self.conns["source"].values and
                comp not in self.conns["target"].values
            ):
                self.comps.drop(comp.label, inplace=True)
                msg = f"Deleted component {comp.label} from network."
                logger.debug(msg)

    def add_ude(self, *args):
        r"""
        Add a user defined function to the network.

        Parameters
        ----------
        c : tespy.tools.helpers.UserDefinedEquation
            The objects to be added to the network, UserDefinedEquation objects
            ci :code:`del_conns(c1, c2, c3, ...)`.
        """
        for c in args:
            if not isinstance(c, hlp.UserDefinedEquation):
                msg = ('Must provide tespy.connections.connection.Connection '
                       'objects as parameters.')
                logger.error(msg)
                raise TypeError(msg)

            elif c.label in self.user_defined_eq:
                msg = (
                    'There is already a UserDefinedEquation with the label ' +
                    c.label + '. The UserDefinedEquation labels must be '
                    'unique within a network')
                logger.error(msg)
                raise ValueError(msg)

            self.user_defined_eq[c.label] = c
            msg = 'Added UserDefinedEquation ' + c.label + ' to network.'
            logger.debug(msg)

    def del_ude(self, *args):
        """
        Remove a user defined function from the network.

        Parameters
        ----------
        c : tespy.tools.helpers.UserDefinedEquation
            The objects to be added deleted from the network,
            UserDefinedEquation objects ci :code:`del_conns(c1, c2, c3, ...)`.
        """
        for c in args:
            del self.user_defined_eq[c.label]
            msg = 'Deleted UserDefinedEquation ' + c.label + ' from network.'
            logger.debug(msg)

    def add_busses(self, *args):
        r"""
        Add one or more busses to the network.

        Parameters
        ----------
        b : tespy.connections.bus.Bus
            The bus to be added to the network, bus objects bi
            :code:`add_busses(b1, b2, b3, ...)`.
        """
        for b in args:
            if self.check_busses(b):
                self.busses[b.label] = b
                msg = f"Added bus {b.label} to network."
                logger.debug(msg)

                self.results[b.label] = pd.DataFrame(
                    columns=[
                        'component value', 'bus value', 'efficiency',
                        'design value'
                    ],
                    dtype='float64')

    def del_busses(self, *args):
        r"""
        Remove one or more busses from the network.

        Parameters
        ----------
        b : tespy.connections.bus.Bus
            The bus to be removed from the network, bus objects bi
            :code:`add_busses(b1, b2, b3, ...)`.
        """
        for b in args:
            if b in self.busses.values():
                del self.busses[b.label]
                msg = f"Deleted bus {b.label} from network."
                logger.debug(msg)

                del self.results[b.label]

    def check_busses(self, b):
        r"""
        Checksthe busses to be added for type, duplicates and identical labels.

        Parameters
        ----------
        b : tespy.connections.bus.Bus
            The bus to be checked.
        """
        if isinstance(b, con.Bus):
            if len(self.busses) > 0:
                if b in self.busses.values():
                    msg = f"The network contains the bus {b.label} already."
                    logger.error(msg)
                    raise hlp.TESPyNetworkError(msg)
                elif b.label in self.busses:
                    msg = f"The network already has a bus labeld {b.label}."
                    logger.error(msg)
                    raise hlp.TESPyNetworkError(msg)
                else:
                    return True
            else:
                return True
        else:
            msg = 'Only objects of type bus are allowed in *args.'
            logger.error(msg)
            raise TypeError(msg)

    def check_network(self):
        r"""Check if components are connected properly within the network."""
        if len(self.conns) == 0:
            msg = (
                'No connections have been added to the network, please make '
                'sure to add your connections with the .add_conns() method.'
            )
            logger.error(msg)
            raise hlp.TESPyNetworkError(msg)

        if len(self.fluids) == 0:
            msg = (
                'Network has no fluids, please specify a list with fluids on '
                'network creation.'
            )
            logger.error(msg)
            raise hlp.TESPyNetworkError(msg)

        self.check_conns()
        self.init_components()
        # count number of incoming and outgoing connections and compare to
        # expected values
        for comp in self.comps['object']:
            num_o = (self.conns[['source', 'target']] == comp).sum().source
            num_i = (self.conns[['source', 'target']] == comp).sum().target

            if num_o != comp.num_o:
                msg = (
                    f"The component {comp.label} is missing "
                    f"{comp.num_o - num_o} outgoing connections. Make sure "
                    "all outlets are connected and all connections have been "
                    "added to the network."
                )
                logger.error(msg)
                # raise an error in case network check is unsuccesful
                raise hlp.TESPyNetworkError(msg)
            elif num_i != comp.num_i:
                msg = (
                    f"The component {comp.label} is missing "
                    f"{comp.num_i - num_i} incoming connections. Make sure "
                    "all inlets are connected and all connections have been "
                    "added to the network."
                )
                logger.error(msg)
                # raise an error in case network check is unsuccesful
                raise hlp.TESPyNetworkError(msg)

        # network checked
        self.checked = True
        msg = 'Networkcheck successful.'
        logger.info(msg)

    def init_components(self):
        r"""Set up necessary component information."""
        for comp in self.comps["object"]:
            # get incoming and outgoing connections of a component
            sources = self.conns[self.conns['source'] == comp]
            sources = sources['source_id'].sort_values().index.tolist()
            targets = self.conns[self.conns['target'] == comp]
            targets = targets['target_id'].sort_values().index.tolist()
            # save the incoming and outgoing as well as the number of
            # connections as component attribute
            comp.inl = self.conns.loc[targets, 'object'].tolist()
            comp.outl = self.conns.loc[sources, 'object'].tolist()
            comp.num_i = len(comp.inlets())
            comp.num_o = len(comp.outlets())

            # save the connection locations to the components
            comp.conn_loc = []
            for c in comp.inl + comp.outl:
                comp.conn_loc += [self.conns.index.get_loc(c.label)]

            # set up restults and specification dataframes
            comp_type = comp.__class__.__name__
            if comp_type not in self.results:
                cols = [col for col, data in comp.variables.items()
                        if isinstance(data, dc_cp)]
                self.results[comp_type] = pd.DataFrame(
                    columns=cols, dtype='float64')
            if comp_type not in self.specifications:
                cols, groups, chars = [], [], []
                for col, data in comp.variables.items():
                    if isinstance(data, dc_cp):
                        cols += [col]
                    elif isinstance(data, dc_gcp) or isinstance(data, dc_gcc):
                        groups += [col]
                    elif isinstance(data, dc_cc) or isinstance(data, dc_cm):
                        chars += [col]
                self.specifications[comp_type] = {
                    'groups': pd.DataFrame(columns=groups, dtype='bool'),
                    'chars': pd.DataFrame(columns=chars, dtype='object'),
                    'variables': pd.DataFrame(columns=cols, dtype='bool'),
                    'properties': pd.DataFrame(columns=cols, dtype='bool')
                }

    def initialise(self):
        r"""
        Initilialise the network depending on calclation mode.

        Design

        - Generic fluid composition and fluid property initialisation.
        - Starting values from initialisation path if provided.

        Offdesign

        - Check offdesign path specification.
        - Set component and connection design point properties.
        - Switch from design/offdesign parameter specification.
        """
        # keep track of the number of bus, component and connection equations
        # as well as number of component variables
        self.num_bus_eq = 0
        self.num_comp_eq = 0
        self.num_conn_eq = 0
        self.num_comp_vars = 0
        self.init_set_properties()

        if self.mode == 'offdesign':
            self.redesign = True
            if self.design_path is None:
                # must provide design_path
                msg = ('Please provide "design_path" for every offdesign '
                       'calculation.')
                logger.error(msg)
                raise hlp.TESPyNetworkError(msg)

            # load design case
            if self.new_design:
                self.init_offdesign_params()

            self.init_offdesign()

        else:
            # reset any preceding offdesign calculation
            self.init_design()
            # generic fluid initialisation
            # for offdesign cases good starting values should be available
            self.init_fluids()

        # generic fluid property initialisation
        self.init_properties()

        msg = 'Network initialised.'
        logger.info(msg)

    def init_set_properties(self):
        """Specification of SI values for user set values."""
        # fluid property values
        for c in self.conns['object']:
            # set all specifications to False
            self.specifications['Connection'].loc[c.label] = False
            if not self.init_previous:
                c.good_starting_values = False

            c.conn_loc = self.conns.index.get_loc(c.label)

            for key in ['m', 'p', 'h', 'T', 'x', 'v', 'Td_bp', 'vol', 's']:
                # read unit specifications
                if key == 'Td_bp':
                    c.get_attr(key).unit = self.get_attr('T_unit')
                else:
                    c.get_attr(key).unit = self.get_attr(key + '_unit')
                # set SI value
                if c.get_attr(key).val_set:
                    c.get_attr(key).val_SI = hlp.convert_to_SI(
                        key, c.get_attr(key).val, c.get_attr(key).unit)
                if c.get_attr(key).ref_set:
                    if key == 'T':
                        c.get_attr(key).ref.delta_SI = hlp.convert_to_SI(
                            'Td_bp', c.get_attr(key).ref.delta,
                            c.get_attr(key).unit)
                    else:
                        c.get_attr(key).ref.delta_SI = hlp.convert_to_SI(
                            key, c.get_attr(key).ref.delta,
                            c.get_attr(key).unit)

            # fluid vector specification
            tmp = c.fluid.val
            for fluid in tmp.keys():
                if fluid not in self.fluids:
                    msg = ('Your connection ' + c.label + ' holds a fluid, '
                           'that is not part of the networks\'s fluids (' +
                           fluid + ').')
                    raise hlp.TESPyNetworkError(msg)
            tmp0 = c.fluid.val0
            tmp_set = c.fluid.val_set

            c.fluid.val = OrderedDict()
            c.fluid.val0 = OrderedDict()
            c.fluid.val_set = OrderedDict()

            # if the number of fluids is one the mass fraction is 1 for every
            # connection
            if len(self.fluids) == 1:
                c.fluid.val[self.fluids[0]] = 1
                c.fluid.val0[self.fluids[0]] = 1
                if self.fluids[0] in tmp_set:
                    c.fluid.val_set[self.fluids[0]] = tmp_set[self.fluids[0]]
                else:
                    c.fluid.val_set[self.fluids[0]] = False

                # jump to next connection
                continue

            for fluid in self.fluids:
                # take over values from temporary dicts
                if fluid in tmp and fluid in tmp_set:
                    c.fluid.val[fluid] = tmp[fluid]
                    c.fluid.val0[fluid] = tmp[fluid]
                    c.fluid.val_set[fluid] = tmp_set[fluid]
                # take over starting values
                elif fluid in tmp0:
                    if fluid not in tmp_set:
                        c.fluid.val[fluid] = tmp0[fluid]
                        c.fluid.val0[fluid] = tmp0[fluid]
                        c.fluid.val_set[fluid] = False
                # if fluid not in keys
                else:
                    c.fluid.val[fluid] = 0
                    c.fluid.val0[fluid] = 0
                    c.fluid.val_set[fluid] = False

        msg = (
            'Updated fluid property SI values and fluid mass fraction for '
            'user specified connection parameters.')
        logger.debug(msg)

    def init_design(self):
        r"""
        Initialise a design calculation.

        Offdesign parameters are unset, design parameters are set. If
        :code:`local_offdesign` is :code:`True` for connections or components,
        the design point information are read from the .csv-files in the
        respective :code:`design_path`. In this case, the design values are
        unset, the offdesign values set.
        """
        # connections
        for c in self.conns['object']:
            # read design point information of connections with
            # local_offdesign activated from their respective design path
            if c.local_offdesign:
                if c.design_path is None:
                    msg = (
                        'The parameter local_offdesign is True for the '
                        'connection ' + c.label + ', an individual '
                        'design_path must be specified in this case!')
                    logger.error(msg)
                    raise hlp.TESPyNetworkError(msg)

                # unset design parameters
                for var in c.design:
                    c.get_attr(var).val_set = False
                # set offdesign parameters
                for var in c.offdesign:
                    c.get_attr(var).val_set = True

                # read design point information
                df = self.init_read_connections(c.design_path)
                msg = (
                    'Reading individual design point information for '
                    'connection ' + c.label + ' from path ' + c.design_path +
                    'connections.')
                logger.debug(msg)

                # write data to connections
                self.init_conn_design_params(c, df)

            else:
                # unset all design values
                c.m.design = np.nan
                c.p.design = np.nan
                c.h.design = np.nan
                c.fluid.design = OrderedDict()

                c.new_design = True

                # switch connections to design mode
                if self.redesign:
                    for var in c.design:
                        c.get_attr(var).val_set = True

                    for var in c.offdesign:
                        c.get_attr(var).val_set = False

        # unset design values for busses, count bus equations and
        # reindex bus dictionary
        for b in self.busses.values():
            self.busses[b.label] = b
            self.num_bus_eq += b.P.is_set * 1
            for cp in b.comps.index:
                b.comps.loc[cp, 'P_ref'] = np.nan

        series = pd.Series(dtype='float64')
        for cp in self.comps['object']:
            # read design point information of components with
            # local_offdesign activated from their respective design path
            if cp.local_offdesign:
                if cp.design_path is not None:
                    # get type of component (class name)
                    c = cp.__class__.__name__
                    # read design point information
                    path = hlp.modify_path_os(
                        cp.design_path + '/components/' + c + '.csv')
                    df = pd.read_csv(
                        path, sep=';', decimal='.', converters={
                            'busses': ast.literal_eval,
                            'bus_P_ref': ast.literal_eval})
                    df.set_index('label', inplace=True)
                    # write data
                    self.init_comp_design_params(cp, df.loc[cp.label])

                # unset design parameters
                for var in cp.design:
                    cp.get_attr(var).is_set = False

                # set offdesign parameters
                switched = False
                msg = 'Set component attributes '

                for var in cp.offdesign:
                    # set variables provided in .offdesign attribute
                    data = cp.get_attr(var)
                    data.is_set = True

                    # take nominal values from design point
                    if isinstance(data, dc_cp):
                        cp.get_attr(var).val = cp.get_attr(var).design
                        switched = True
                        msg += var + ', '

                if switched:
                    msg = (msg[:-2] + ' to design value at component ' +
                           cp.label + '.')
                    logger.debug(msg)

                cp.new_design = False

            else:
                # switch connections to design mode
                if self.redesign:
                    for var in cp.design:
                        cp.get_attr(var).is_set = True

                    for var in cp.offdesign:
                        cp.get_attr(var).is_set = False

                cp.set_parameters(self.mode, series)

            # component initialisation
            cp.comp_init(self)
            ct = cp.__class__.__name__
            for spec in self.specifications[ct].keys():
                if len(cp.get_attr(self.specifications['lookup'][spec])) > 0:
                    self.specifications[ct][spec].loc[cp.label] = (
                        cp.get_attr(self.specifications['lookup'][spec]))

            # count number of component equations and variables
            self.num_comp_vars += cp.num_vars
            self.num_comp_eq += cp.num_eq

    def init_offdesign_params(self):
        r"""
        Read design point information from specified :code:`design_path`.

        If a :code:`design_path` has been specified individually for components
        or connections, the data will be read from the specified individual
        path instead.

        Note
        ----
        The methods
        :py:meth:`tespy.networks.network.Network.init_comp_design_params`
        (components) and the
        :py:meth:`tespy.networks.network.Network.init_conn_design_params`
        (connections) handle the parameter specification.
        """
        # components without any parameters
        not_required = [
            'source', 'sink', 'node', 'merge', 'splitter', 'separator', 'drum',
            'subsystem_interface', 'droplet_separator']
        # fetch all components, reindex with label
        df_comps = self.comps.copy()
        df_comps = df_comps[~df_comps['comp_type'].isin(not_required)]

        # iter through unique types of components (class names)
        for c in df_comps['comp_type'].unique():
            path = hlp.modify_path_os(
                self.design_path + '/components/' + c + '.csv')
            msg = (
                'Reading design point information for components of type '
                + c + ' from path ' + path + '.')
            logger.debug(msg)

            # read data
            df = pd.read_csv(
                path, sep=';', decimal='.', converters={
                    'busses': ast.literal_eval,
                    'bus_P_ref': ast.literal_eval})
            df.set_index('label', inplace=True)
            # iter through all components of this type and set data
            for c_label in df.index:
                comp = df_comps.loc[c_label, 'object']
                # read data of components with individual design_path
                if comp.design_path is not None:
                    path_c = hlp.modify_path_os(
                        comp.design_path + '/components/' + c + '.csv')
                    df_c = pd.read_csv(
                        path_c, sep=';', decimal='.', converters={
                             'busses': ast.literal_eval,
                             'bus_P_ref': ast.literal_eval})
                    df_c.set_index('label', inplace=True)
                    data = df_c.loc[comp.label]

                else:
                    data = df.loc[comp.label]

                # write data to components
                self.init_comp_design_params(comp, data)

        msg = 'Done reading design point information for components.'
        logger.debug(msg)

        # read connection design point information
        df = self.init_read_connections(self.design_path)
        msg = (
            'Reading design point information for connections from path ' +
            self.design_path + '/connections.csv.')
        logger.debug(msg)

        # iter through connections
        for c in self.conns['object']:

            # read data of connections with individual design_path
            if c.design_path is not None:
                df_c = self.init_read_connections(c.design_path)
                msg = (
                    'Reading individual design point information for '
                    'connection ' + c.label + ' from path ' + c.design_path +
                    '/connections.csv.')
                logger.debug(msg)

                # write data
                self.init_conn_design_params(c, df_c)

            else:
                # write data
                self.init_conn_design_params(c, df)

        msg = 'Done reading design point information for connections.'
        logger.debug(msg)

    def init_comp_design_params(self, component, data):
        r"""
        Write design point information to components.

        Parameters
        ----------
        component : tespy.components.component.Component
            Write design point information to this component.

        data : pandas.core.series.Series, pandas.core.frame.DataFrame
            Design point information.
        """
        # write component design data
        component.set_parameters(self.mode, data)
        # write design values to busses
        i = 0
        for b in data.busses:
            bus = self.busses[b].comps
            bus.loc[component, 'P_ref'] = data['bus_P_ref'][i]
            i += 1

    def init_conn_design_params(self, c, df):
        r"""
        Write design point information to connections.

        Parameters
        ----------
        c : tespy.connections.connection.Connection
            Write design point information to this connection.

        df : pandas.core.frame.DataFrame
            Dataframe containing design point information.
        """
        # match connection (source, source_id, target, target_id) on
        # connection objects of design file
        conn = df.loc[
            df['source'].isin([c.source.label]) &
            df['target'].isin([c.target.label]) &
            df['source_id'].isin([c.source_id]) &
            df['target_id'].isin([c.target_id])]

        try:
            # read connection information
            conn_id = conn.index[0]
            for var in ['m', 'p', 'h', 'v', 'x', 'T', 'Td_bp']:
                c.get_attr(var).design = hlp.convert_to_SI(
                    var, df.loc[conn_id, var], df.loc[conn_id, var + '_unit'])
            c.vol.design = c.v.design / c.m.design
            for fluid in self.fluids:
                c.fluid.design[fluid] = df.loc[conn_id, fluid]
        except IndexError as iex:
            # no matches in the connections of the network and the design files
            msg = (
                'Could not find connection %s in design case. '
                'Please, make sure no connections have been modified or '
                'components have been relabeled for your offdesign '
                'calculation.')
            logger.exception(msg, c.label)
            raise hlp.TESPyNetworkError(msg) from iex

    def init_offdesign(self):
        r"""
        Switch components and connections from design to offdesign mode.

        Note
        ----
        **components**

        All parameters stated in the component's attribute :code:`cp.design`
        will be unset and all parameters stated in the component's attribute
        :code:`cp.offdesign` will be set instead.

        Additionally, all component parameters specified as variables are
        unset and the values from design point are set.

        **connections**

        All parameters given in the connection's attribute :code:`c.design`
        will be unset and all parameters stated in the connections's attribute
        :code:`cp.offdesign` will be set instead. This does also affect
        referenced values!
        """
        for c in self.conns['object']:
            if not c.local_design:
                # switch connections to offdesign mode
                for var in c.design:
                    c.get_attr(var).val_set = False
                    c.get_attr(var).ref_set = False

                for var in c.offdesign:
                    c.get_attr(var).val_set = True
                    c.get_attr(var).val_SI = c.get_attr(var).design

                c.new_design = False

        msg = 'Switched connections from design to offdesign.'
        logger.debug(msg)

        for cp in self.comps['object']:
            if not cp.local_design:
                # unset variables provided in .design attribute
                for var in cp.design:
                    cp.get_attr(var).is_set = False

                switched = False
                msg = 'Set component attributes '

                for var in cp.offdesign:
                    # set variables provided in .offdesign attribute
                    data = cp.get_attr(var)
                    data.is_set = True

                    # take nominal values from design point
                    if isinstance(data, dc_cp):
                        cp.get_attr(var).val = cp.get_attr(var).design
                        switched = True
                        msg += var + ', '

                if switched:
                    msg = (msg[:-2] + ' to design value at component ' +
                           cp.label + '.')
                    logger.debug(msg)

            # start component initialisation
            cp.comp_init(self)
            ct = cp.__class__.__name__
            for spec in self.specifications[ct].keys():
                if len(cp.get_attr(self.specifications['lookup'][spec])) > 0:
                    self.specifications[ct][spec].loc[cp.label] = (
                        cp.get_attr(self.specifications['lookup'][spec]))

            cp.new_design = False
            self.num_comp_vars += cp.num_vars
            self.num_comp_eq += cp.num_eq

        msg = 'Switched components from design to offdesign.'
        logger.debug(msg)

        # count bus equations and reindex bus dictionary
        for b in self.busses.values():
            self.busses[b.label] = b
            self.num_bus_eq += b.P.is_set * 1

    def init_fluids(self):
        r"""
        Initialise the fluid vector on every connection of the network.

        - Create fluid vector for every component as dict,
          index: nw.fluids,
          values: 0 if not set by user.
        - Create fluid_set vector with same logic,
          index: nw.fluids,
          values: False if not set by user.
        - If there are any combustion chambers in the network, calculate fluid
          vector starting from there.
        - Propagate fluid vector in direction of sources and targets.
        """
        # stop fluid propagation for single fluid networks
        if len(self.fluids) == 1:
            return

        # fluid propagation from set values
        for c in self.conns['object']:
            if any(c.fluid.val_set.values()):
                c.target.propagate_fluid_to_target(c, c.target)
                c.source.propagate_fluid_to_source(c, c.source)
            if any(c.fluid.val0.values()):
                c.target.propagate_fluid_to_target(c, c.target)
                c.source.propagate_fluid_to_source(c, c.source)

        # fluid starting value generation for components
        for cp in self.comps['object']:
            cp.initialise_fluids()

        msg = 'Fluid initialisation done.'
        logger.debug(msg)

    def init_properties(self):
        """
        Initialise the fluid properties on every connection of the network.

        - Set generic starting values for mass flow, enthalpy and pressure if
          not user specified, read from :code:`ìnit_path` or available from
          previous calculation.
        - For generic starting values precalculate enthalpy value at points of
          given temperature, vapor mass fraction, temperature difference to
          boiling point or fluid state.
        """
        if self.init_path is not None:
            df = self.init_read_connections(self.init_path)
        # improved starting values for referenced connections,
        # specified vapour content values, temperature values as well as
        # subccooling/overheating and state specification
        for c in self.conns['object']:
            if self.init_path is not None:
                conn = df.loc[
                    df['source'].isin([c.source.label]) &
                    df['target'].isin([c.target.label]) &
                    df['source_id'].isin([c.source_id]) &
                    df['target_id'].isin([c.target_id])]
                try:
                    conn_id = conn.index[0]
                    # overwrite SI-values with values from init_file,
                    # except user specified values
                    for prop in ['m', 'p', 'h']:
                        data = c.get_attr(prop)
                        data.val0 = df.loc[conn_id, prop]
                        data.unit = df.loc[conn_id, prop + '_unit']

                    for fluid in self.fluids:
                        if not c.fluid.val_set[fluid]:
                            c.fluid.val[fluid] = df.loc[conn_id, fluid]
                        c.fluid.val0[fluid] = c.fluid.val[fluid]

                    c.good_starting_values = True

                except IndexError:
                    msg = (
                        'Could not find connection ' + c.label + ' in '
                        'connections.csv of init_path ' + self.init_path + '.')
                    logger.debug(msg)

            if sum(c.fluid.val.values()) == 0:
                msg = (
                    'The starting value for the fluid composition of the '
                    'connection ' + c.label + ' is empty. This might lead to '
                    'issues in the initialisation and solving process as '
                    'fluid property functions can not be called. Make sure '
                    'you specified a fluid composition in all parts of the '
                    'network.')
                logger.warning(msg)

            for key in ['m', 'p', 'h', 'T']: # maybe add all properties to be initialized (maybe also initialize those from init_path)
                if not c.good_starting_values:
                    self.init_val0(c, key)
                if not c.get_attr(key).val_set: # especially if not_set, e.g. T.val_SI can be used in some components
                    c.get_attr(key).val_SI = hlp.convert_to_SI(
                        key, c.get_attr(key).val0, c.get_attr(key).unit)

            self.init_count_connections_parameters(c)

        for c in self.conns['object']:
            if not c.good_starting_values:
                for key in ['m', 'p', 'h', 'T']:
                    if (c.get_attr(key).ref_set and
                            not c.get_attr(key).val_set):
                        c.get_attr(key).val_SI = (
                                c.get_attr(key).ref.obj.get_attr(key).val_SI *
                                c.get_attr(key).ref.factor +
                                c.get_attr(key).ref.delta_SI)

                self.init_precalc_properties(c)

            # starting values for specified subcooling/overheating
            # and state specification. These should be recalculated even with
            # good starting values, for example, when one exchanges enthalpy
            # with boiling point temperature difference.
            if ((c.Td_bp.val_set or c.state.is_set) and
                    not c.h.val_set):
                if ((c.Td_bp.val_SI > 0 and c.Td_bp.val_set) or
                        (c.state.val == 'g' and c.state.is_set)):
                    h = fp.h_mix_pQ(c.get_flow(), 1)
                    if c.h.val_SI < h:
                        c.h.val_SI = h * 1.001
                elif ((c.Td_bp.val_SI < 0 and c.Td_bp.val_set) or
                      (c.state.val == 'l' and c.state.is_set)):
                    h = fp.h_mix_pQ(c.get_flow(), 0)
                    if c.h.val_SI > h:
                        c.h.val_SI = h * 0.999

        msg = 'Generic fluid property specification complete.'
        logger.debug(msg)

    def init_count_connections_parameters(self, c):
        """
        Count the number of parameters set on a connection.

        Parameters
        ----------
        c : tespy.connections.connection.Connection
            Connection count parameters of.
        """
        # variables 0 to 9: fluid properties
        local_vars = self.specifications['Connection'].columns[:9]
        row = [c.get_attr(var).val_set for var in local_vars]
        self.num_conn_eq += row.count(True)
        # write information to specifaction dataframe
        self.specifications['Connection'].loc[c.label, local_vars] = row

        row = [c.get_attr(var).ref_set for var in local_vars]
        self.num_conn_eq += row.count(True)
        # write refrenced value information to specifaction dataframe
        self.specifications['Ref'].loc[c.label, local_vars] = row

        # variables 9 to last but one: fluid mass fractions
        fluids = self.specifications['Connection'].columns[9:-1]
        row = [c.fluid.val_set[fluid] for fluid in fluids]
        self.num_conn_eq += row.count(True)
        self.specifications['Connection'].loc[c.label, fluids] = row

        # last one: fluid balance specification
        self.num_conn_eq += c.fluid.balance * 1
        self.specifications['Connection'].loc[
            c.label, 'balance'] = c.fluid.balance

    def init_precalc_properties(self, c):
        """
        Precalculate enthalpy values for connections.

        Precalculation is performed only if temperature, vapor mass fraction,
        temperature difference to boiling point or phase is specified.

        Parameters
        ----------
        c : tespy.connections.connection.Connection
            Connection to precalculate values for.
        """
        # starting values for specified vapour content or temperature
        if c.x.val_set and not c.h.val_set:
            try:
                c.h.val_SI = fp.h_mix_pQ(c.get_flow(), c.x.val_SI)
            except ValueError:
                pass

        if c.T.val_set and not c.h.val_set:
            try:
                c.h.val_SI = fp.h_mix_pT(c.get_flow(), c.T.val_SI)
            except ValueError:
                pass

    def init_val0(self, c: con.Connection, key: str):
        r"""
        Set starting values for fluid properties.

        The component classes provide generic starting values for their inlets
        and outlets.

        Parameters
        ----------
        c : tespy.connections.connection.Connection
            Connection to initialise.
        """
        if np.isnan(c.get_attr(key).val0):
            # starting value for mass flow is random between 1 and 2 kg/s
            # (should be generated based on some hash maybe?)
            if key == 'm':
                c.get_attr(key).val0 = np.random.random() + 1

            # generic starting values for pressure and enthalpy
            else:
                # retrieve starting values from component information
                val_s = c.source.initialise_source(c, key)
                val_t = c.target.initialise_target(c, key)

                if val_s is None:
                    val_s = 0
                if val_t is None:
                    val_t = 0

                if val_s == 0 and val_t == 0:
                    if key == 'p':
                        c.get_attr(key).val0 = 1e5
                    elif key == 'h':
                        c.get_attr(key).val0 = 1e6
                    elif key == 'T':                # should probably add other paratemeter too ?
                        c.get_attr(key).val0 = 300 

                elif val_s == 0:
                    c.get_attr(key).val0 = val_t
                elif val_t == 0:
                    c.get_attr(key).val0 = val_s
                else:
                    c.get_attr(key).val0 = (val_s + val_t) / 2

                # change value according to specified unit system
                c.get_attr(key).val0 = hlp.convert_from_SI(
                    key, c.get_attr(key).val0, self.get_attr(key + '_unit'))

    @staticmethod
    def init_read_connections(base_path):
        r"""
        Read connection information from base_path.

        Parameters
        ----------
        base_path : str
            Path to network information.
        """
        path = hlp.modify_path_os(base_path + '/connections.csv')
        df = pd.read_csv(path, index_col=0, delimiter=';', decimal='.')
        return df

    def solve(self, mode, init_path=None, design_path=None,
              max_iter=50, min_iter=4, init_only=False, init_previous=True,
<<<<<<< HEAD
              use_cuda=False, always_all_equations=True, return_result=False):
=======
              use_cuda=False, always_all_equations=True, print_results=True):
>>>>>>> 17232630
        r"""
        Solve the network.

        - Check network consistency.
        - Initialise calculation and preprocessing.
        - Perform actual calculation.
        - Postprocessing.

        Parameters
        ----------
        mode : str
            Choose from 'design' and 'offdesign'.

        init_path : str
            Path to the folder, where your network was saved to, e.g.
            saving to :code:`nw.save('myplant/tests')` would require loading
            from :code:`init_path='myplant/tests'`.

        design_path : str
            Path to the folder, where your network's design case was saved to,
            e.g. saving to :code:`nw.save('myplant/tests')` would require
            loading from :code:`design_path='myplant/tests'`.

        max_iter : int
            Maximum number of iterations before calculation stops, default: 50.

        min_iter : int
            Minimum number of iterations before calculation stops, default: 4.

        init_only : boolean
            Perform initialisation only, default: :code:`False`.

        init_previous : boolean
            Initialise the calculation with values from the previous
            calculation, default: :code:`True`.

        use_cuda : boolean
            Use cuda instead of numpy for matrix inversion, default:
            :code:`False`.

        always_all_equations : boolean
            Calculate all equations in every iteration. Disabling this flag,
            will increase calculation speed, especially for mixtures, default:
            :code:`True`.
        
        return_result : boolean
            Print the results to the terminal instead of returning a string 
            with the results, default: :code:`True`.

        Note
        ----
        For more information on the solution process have a look at the online
        documentation at tespy.readthedocs.io in the section "TESPy modules".
        """
        self.new_design = False
        if self.design_path == design_path and design_path is not None:
            for c in self.conns['object']:
                if c.new_design:
                    self.new_design = True
                    break
            if not self.new_design:
                for cp in self.comps['object']:
                    if cp.new_design:
                        self.new_design = True
                        break

        else:
            self.new_design = True

        self.init_path = init_path
        self.design_path = design_path
        self.max_iter = max_iter
        self.min_iter = min_iter
        self.init_previous = init_previous
        self.iter = 0
        self.use_cuda = use_cuda
        self.always_all_equations = always_all_equations

        if self.use_cuda and cu is None:
            msg = ('Specifying use_cuda=True requires cupy to be installed on '
                   'your machine. Numpy will be used instead.')
            logger.warning(msg)
            self.use_cuda = False

        if mode != 'offdesign' and mode != 'design':
            msg = 'Mode must be "design" or "offdesign".'
            logger.error(msg)
            raise ValueError(msg)
        else:
            self.mode = mode

        msg = (
            'Solver properties: mode=' + self.mode + ', init_path=' +
            str(self.init_path) + ', design_path=' + str(self.design_path) +
            ', max_iter=' + str(max_iter) + ', min_iter=' + str(min_iter) +
            ', init_only=' + str(init_only))
        logger.debug(msg)

        if not self.checked:
            self.check_network()

        msg = (
            'Network properties: '
            'number of components=' + str(len(self.comps)) +
            ', number of connections=' + str(len(self.conns.index)) +
            ', number of busses=' + str(len(self.busses)))
        logger.debug(msg)

        self.initialise()

        if init_only:
            return

        msg = 'Starting solver.'
        logger.info(msg)

        self.solve_determination()
<<<<<<< HEAD
        iter_result = self.solve_loop(return_result)
=======
        self.solve_loop(print_results=print_results)
>>>>>>> 17232630

        if self.lin_dep:
            msg = (
                'Singularity in jacobian matrix, calculation aborted! Make '
                'sure your network does not have any linear dependencies in '
                'the parametrisation. Other reasons might be\n-> given '
                'temperature with given pressure in two phase region, try '
                'setting enthalpy instead or provide accurate starting value '
                'for pressure.\n-> given logarithmic temperature differences '
                'or kA-values for heat exchangers, \n-> support better '
                'starting values.\n-> bad starting value for fuel mass flow '
                'of combustion chamber, provide small (near to zero, but not '
                'zero) starting value.')
            logger.error(msg)
            return

        self.postprocessing()
        fp.Memorise.del_memory(self.fluids)

        if not self.progress:
            msg = (
                'The solver does not seem to make any progress, aborting '
                'calculation. Residual value is '
                '{:.2e}'.format(norm(self.residual)) + '. This frequently '
                'happens, if the solver pushes the fluid properties out of '
                'their feasible range.')
            logger.warning(msg)
            return

        msg = 'Calculation complete.'
<<<<<<< HEAD
        logging.info(msg)
        return iter_result

    def solve_loop(self, return_result=False):
=======
        logger.info(msg)
        return

    def solve_loop(self, print_results=True):
>>>>>>> 17232630
        r"""Loop of the newton algorithm."""

        result = ""
        # parameter definitions
        self.res = np.array([])
        self.residual = np.zeros([self.num_vars])
        self.increment = np.ones([self.num_vars])
        self.jacobian = np.zeros((self.num_vars, self.num_vars))

        self.start_time = time()
        self.progress = True

        if self.iterinfo:
<<<<<<< HEAD
            result += self.print_iterinfo_head(return_result) + '\n'

        for self.iter in range(self.max_iter):
=======
            self.iterinfo_head(print_results)
>>>>>>> 17232630

        for count in range(self.max_iter):
            self.iter = count
            self.increment_filter = np.absolute(self.increment) < err ** 2
            self.solve_control()
            self.res = np.append(self.res, norm(self.residual))

            if self.iterinfo:
<<<<<<< HEAD
                result += self.print_iterinfo_body(return_result) + '\n'
=======
                self.iterinfo_body(print_results)
>>>>>>> 17232630

            if ((self.iter >= self.min_iter and self.res[-1] < err ** 0.5) or
                    self.lin_dep):
                break

            if self.iter > 40:
                if (all(self.res[(self.iter - 3):] >= self.res[-3] * 0.95) and
                        self.res[-1] >= self.res[-2] * 0.95):
                    self.progress = False
                    break

        self.end_time = time()

<<<<<<< HEAD
        result += self.print_iterinfo_tail(return_result) + '\n'
=======
        if self.iterinfo:
            self.iterinfo_tail(print_results)
>>>>>>> 17232630

        if self.iter == self.max_iter - 1:
            msg = ('Reached maximum iteration count (' + str(self.max_iter) +
                   '), calculation stopped. Residual value is '
                   '{:.2e}'.format(norm(self.residual)))
<<<<<<< HEAD
            logging.warning(msg)
        
        return result
=======
            logger.warning(msg)
        return
>>>>>>> 17232630

    def solve_determination(self):
        r"""Check, if the number of supplied parameters is sufficient."""
        # number of variables per connection
        self.num_conn_vars = len(self.fluids) + 3

        # number of user defined functions
        self.num_ude_eq = len(self.user_defined_eq)

        for func in self.user_defined_eq.values():
            # remap connection objects
            func.conns = [
                self.conns.loc[c.label, 'object'] for c in func.conns]
            # remap jacobian
            func.jacobian = {
                c: np.zeros(self.num_conn_vars)
                for c in func.conns}

        # total number of variables
        self.num_vars = (
            self.num_conn_vars * len(self.conns.index) + self.num_comp_vars)

        msg = 'Number of connection equations: ' + str(self.num_conn_eq) + '.'
        logger.debug(msg)

        msg = 'Number of bus equations: ' + str(self.num_bus_eq) + '.'
        logger.debug(msg)

        msg = 'Number of component equations: ' + str(self.num_comp_eq) + '.'
        logger.debug(msg)

        msg = 'Number of user defined equations: ' + str(self.num_ude_eq) + '.'
        logger.debug(msg)

        msg = 'Total number of variables: ' + str(self.num_vars) + '.'
        logger.debug(msg)
        msg = 'Number of component variables: ' + str(self.num_comp_vars) + '.'
        logger.debug(msg)
        msg = ('Number of connection variables: ' +
               str(self.num_conn_vars * len(self.conns.index)) + '.')
        logger.debug(msg)

        n = (
            self.num_comp_eq + self.num_conn_eq +
            self.num_bus_eq + self.num_ude_eq)
        if n > self.num_vars:
            msg = ('You have provided too many parameters: ' +
                   str(self.num_vars) + ' required, ' + str(n) +
                   ' supplied. Aborting calculation!')
            logger.error(msg)
            raise hlp.TESPyNetworkError(msg)
        elif n < self.num_vars:
            msg = ('You have not provided enough parameters: '
                   + str(self.num_vars) + ' required, ' + str(n) +
                   ' supplied. Aborting calculation!')
            logger.error(msg)
            raise hlp.TESPyNetworkError(msg)

<<<<<<< HEAD
    def print_iterinfo_head(self, return_result=False):
        """Print head of convergence progress."""
        if self.num_comp_vars == 0:
            # iterinfo printout without any custom variables
            msg = (
                'iter\t| residual | massflow | pressure | enthalpy | fluid\n')
            msg += '-' * 8 + '+----------' * 4 + '+' + '-' * 9

        else:
            # iterinfo printout with custom variables in network
            msg = ('iter\t| residual | massflow | pressure | enthalpy | '
                   'fluid    | custom\n')
            msg += '-' * 8 + '+----------' * 5 + '+' + '-' * 9

        if return_result:
            logging.log(31, msg)
            return msg
        else:
            print(msg)
            return ''

    def print_iterinfo_body(self, return_result=False):
=======
    def iterinfo_head(self, print_results=True):
        """Print head of convergence progress."""
        # Start with defining the format here
        self.iterinfo_fmt = ' {iter:5s} | {residual:10s} | {progress:10s} '
        self.iterinfo_fmt += '| {massflow:10s} | {pressure:10s} | {enthalpy:10s} '
        self.iterinfo_fmt += '| {fluid:10s} | {custom:10s} '
        # Use the format to create the first logging entry
        custom = '' if self.num_comp_vars == 0 else 'custom'
        msg = self.iterinfo_fmt.format(iter='iter',
                                       residual='residual',
                                       progress='progress',
                                       massflow='massflow',
                                       pressure='pressure',
                                       enthalpy='enthalpy',
                                       fluid='fluid',
                                       custom=custom)
        logger.progress(0, msg)
        msg2 = '-' * 7 + '+------------' * 7
        logger.progress(0, msg2)
        if print_results:
            print('\n' + msg + '\n' + msg2)
        return

    def iterinfo_body(self, print_results=True):
>>>>>>> 17232630
        """Print convergence progress."""
        vec = self.increment[0:-(self.num_comp_vars + 1)]
        iter_str = str(self.iter + 1)
        residual_norm = norm(self.residual)
        residual = 'NaN'
        progress = 'NaN'
        massflow = 'NaN'
        pressure = 'NaN'
        enthalpy = 'NaN'
        fluid = 'NaN'
        custom = 'NaN'

        if not np.isnan(residual_norm):
            residual = '{:.2e}'.format(residual_norm)

        if not self.lin_dep and not np.isnan(residual_norm):
            massflow = '{:.2e}'.format(norm(vec[0::self.num_conn_vars]))
            pressure = '{:.2e}'.format(norm(vec[1::self.num_conn_vars]))
            enthalpy = '{:.2e}'.format(norm(vec[2::self.num_conn_vars]))

            ls = []
            for f in range(len(self.fluids)):
                ls += vec[3 + f::self.num_conn_vars].tolist()
            fluid = '{:.2e}'.format(norm(ls))

            if self.num_comp_vars > 0:
                custom = '{:.2e}'.format(norm(
                    self.increment[-self.num_comp_vars:]))
            else:
<<<<<<< HEAD
                msg += '\t| ' + '{:.2e}'.format(norm(self.residual))
            msg += ' |      nan' * 4
            if self.num_comp_vars > 0:
                msg += ' |      nan'
        
        if return_result:
            logging.log(31, msg)
            return msg
        else:
            print(msg)
            return ''

    def print_iterinfo_tail(self, return_result=False):
        """Print tail of convergence progress."""
        msg = (
            'Total iterations: ' + str(self.iter + 1) + ', Calculation '
            'time: ' + str(round(self.end_time - self.start_time, 1)) +
            ' s, Iterations per second: ')
        ips = 'inf'
        if self.end_time != self.start_time:
            ips = str(round(
                (self.iter + 1) / (self.end_time - self.start_time), 2))
        msg += ips
        logging.debug(msg)

        if self.iterinfo:
            if self.num_comp_vars == 0:
                result_msg = '-' * 8 + '+----------' * 4 + '+' + '-' * 9 + '\n' + msg
            else:
                result_msg = '-' * 8 + '+----------' * 5 + '+' + '-' * 9 + '\n' + msg

            if return_result:
                logging.log(31, result_msg)
                return result_msg
            else:
                print(result_msg)
                return ''
        return ''
=======
                custom = ''

        progress_val = -1
        if not np.isnan(residual_norm) and residual_norm > np.finfo(float).eps*100:
            # This should not be hardcoded here.
            progress_min = np.log(err)
            progress_max = np.log(err) * -1
            progress_val = np.log(max(residual_norm, err)) * -1
            # Scale to 0-1
            progress_val = max(0, min(1, (progress_val - progress_min) / (progress_max - progress_min)))
            # Scale to 100%
            progress_val = int((progress_val - progress_min) / (progress_max - progress_min) * 100)
            progress = '{:d} %'.format(progress_val)

        msg = self.iterinfo_fmt.format(iter=iter_str,
                                       residual=residual,
                                       progress=progress,
                                       massflow=massflow,
                                       pressure=pressure,
                                       enthalpy=enthalpy,
                                       fluid=fluid,
                                       custom=custom)
        logger.progress(progress_val, msg)
        if print_results:
            print(msg)
        return

    def iterinfo_tail(self, print_results=True):
        """Print tail of convergence progress."""
        num_iter = self.iter + 1
        clc_time = self.end_time - self.start_time
        num_ips = num_iter / clc_time if clc_time > 1e-10 else np.Inf
        msg = '-' * 7 + '+------------' * 7
        logger.progress(100, msg)
        msg = 'Total iterations: {0:d}, Calculation time: {1:.2f} s, Iterations per second: {2:.2f}'.format(num_iter, clc_time, num_ips)
        logger.debug(msg)
        if print_results:
            print(msg)
        return
>>>>>>> 17232630

    def matrix_inversion(self):
        """Invert matrix of derivatives and caluclate increment."""
        self.lin_dep = True
        try:
            # Let the matrix inversion be computed by the GPU if use_cuda in
            # global_vars.py is true.
            if self.use_cuda:
                self.increment = cu.asnumpy(cu.dot(
                    cu.linalg.inv(cu.asarray(self.jacobian)),
                    -cu.asarray(self.residual)))
            else:
                self.increment = np.linalg.inv(
                    self.jacobian).dot(-self.residual)
            self.lin_dep = False
        except np.linalg.linalg.LinAlgError:
            self.increment = self.residual * 0

    def solve_control(self):
        r"""
        Control iteration step of the newton algorithm.

        - Calculate the residual value for each equation
        - Calculate the jacobian matrix
        - Calculate new values for variables
        - Restrict fluid properties to value ranges
        - Check component parameters for consistency
        """
        self.solve_components()
        self.solve_busses()
        self.solve_connections()
        self.solve_user_defined_eq()
        self.matrix_inversion()

        # check for linear dependency
        if self.lin_dep:
            return

        if self.iter < 2: 
            RobustRelax = 0.1
        elif self.iter < 4:             
            RobustRelax = 0.25
        elif self.iter < 6:             
            RobustRelax = 0.5            
        else: 
            RobustRelax = 1

        # add the increment
        i = 0
        for c in self.conns['object']:
            # mass flow, pressure and enthalpy
            if not c.m.val_set:
                c.m.val_SI += RobustRelax * self.increment[i * (self.num_conn_vars)]
            if not c.p.val_set:
                # this prevents negative pressures
                relax = max(1, -self.increment[i * (self.num_conn_vars) + 1] / (0.5 * c.p.val_SI))
                c.p.val_SI += RobustRelax * self.increment[i * (self.num_conn_vars) + 1] / relax
            if not c.h.val_set:
                c.h.val_SI += RobustRelax * self.increment[i * (self.num_conn_vars) + 2]

            # fluid vector (only if number of fluids is greater than 1)
            if len(self.fluids) > 1:
                j = 0
                for fluid in self.fluids:
                    # add increment
                    if not c.fluid.val_set[fluid]:
                        c.fluid.val[fluid] += RobustRelax * (self.increment[i * (self.num_conn_vars) + 3 + j])

                    # keep mass fractions within [0, 1]
                    if c.fluid.val[fluid] < err:
                        c.fluid.val[fluid] = 0
                    elif c.fluid.val[fluid] > 1 - err:
                        c.fluid.val[fluid] = 1

                    j += 1

            # check the fluid properties for physical ranges
            self.solve_check_props(c)
            i += 1

        # increment for the custom variables
        if self.num_comp_vars > 0:
            sum_c_var = 0
            for cp in self.comps['object']:
                for var in cp.vars.keys():
                    pos = var.var_pos

                    # add increment
                    var.val += self.increment[
                        self.num_conn_vars * len(self.conns) + sum_c_var + pos]

                    # keep value within specified value range
                    if var.val < var.min_val:
                        var.val = var.min_val
                    elif var.val > var.max_val:
                        var.val = var.max_val

                sum_c_var += cp.num_vars

        # second property check for first three iterations without an init_file
        if self.iter < 3:
            for cp in self.comps['object']:
                cp.convergence_check()

            for c in self.conns['object']:
                self.solve_check_props(c)

    def property_range_message(self, c, prop):
        r"""
        Return debugging message for fluid property range adjustments.

        Parameters
        ----------
        c : tespy.connections.connection.Connection
            Connection to check fluid properties.

        prop : str
            Fluid property.

        Returns
        -------
        msg : str
            Debugging message.
        """
        msg = (
            fpd[prop]['text'][0].upper() + fpd[prop]['text'][1:] +
            ' out of fluid property range at connection ' + c.label +
            ' adjusting value to ' + str(c.get_attr(prop).val_SI) +
            ' ' + fpd[prop]['SI_unit'] + '.')
        return msg

    def solve_check_props(self, c):
        r"""
        Check for invalid fluid property values.

        Parameters
        ----------
        c : tespy.connections.connection.Connection
            Connection to check fluid properties.
        """
        fl = hlp.single_fluid(c.fluid.val)

        if fl is not None:
            # pressure
            if c.p.val_SI < fp.Memorise.value_range[fl][0] and not c.p.val_set:
                c.p.val_SI = fp.Memorise.value_range[fl][0]
                logger.debug(self.property_range_message(c, 'p'))
            elif (c.p.val_SI > fp.Memorise.value_range[fl][1] and
                  not c.p.val_set):
                c.p.val_SI = fp.Memorise.value_range[fl][1]
                logger.debug(self.property_range_message(c, 'p'))

            # enthalpy
            try:
                hmin = fp.h_pT(
                    c.p.val_SI, fp.Memorise.value_range[fl][2] * 1.001, fl)
            except ValueError:
                f = 1.05
                hmin = fp.h_pT(
                    c.p.val_SI, fp.Memorise.value_range[fl][2] * f, fl)

            T = fp.Memorise.value_range[fl][3]
            while True:
                try:
                    hmax = fp.h_pT(c.p.val_SI, T, fl)
                    break
                except ValueError as e:
                    T *= 0.99
                    if T < fp.Memorise.value_range[fl][2]:
                        raise ValueError(e) from e

            if c.h.val_SI < hmin and not c.h.val_set:
                if hmin < 0:
                    c.h.val_SI = hmin * 0.9999
                else:
                    c.h.val_SI = hmin * 1.0001
                logger.debug(self.property_range_message(c, 'h'))

            elif c.h.val_SI > hmax and not c.h.val_set:
                c.h.val_SI = hmax * 0.9999
                logger.debug(self.property_range_message(c, 'h'))

            if ((c.Td_bp.val_set or c.state.is_set) and
                    not c.h.val_set and self.iter < 3):
                if (c.Td_bp.val_SI > 0 or
                        (c.state.val == 'g' and c.state.is_set)):
                    h = fp.h_mix_pQ(c.get_flow(), 1)
                    if c.h.val_SI < h:
                        c.h.val_SI = h * 1.01
                        logger.debug(self.property_range_message(c, 'h'))
                elif (c.Td_bp.val_SI < 0 or
                      (c.state.val == 'l' and c.state.is_set)):
                    h = fp.h_mix_pQ(c.get_flow(), 0)
                    if c.h.val_SI > h:
                        c.h.val_SI = h * 0.99
                        logger.debug(self.property_range_message(c, 'h'))

        elif self.iter < 4 and not c.good_starting_values:
            # pressure
            if c.p.val_SI <= self.p_range_SI[0] and not c.p.val_set:
                c.p.val_SI = self.p_range_SI[0]
                logger.debug(self.property_range_message(c, 'p'))

            elif c.p.val_SI >= self.p_range_SI[1] and not c.p.val_set:
                c.p.val_SI = self.p_range_SI[1]
                logger.debug(self.property_range_message(c, 'p'))

            # enthalpy
            if c.h.val_SI < self.h_range_SI[0] and not c.h.val_set:
                c.h.val_SI = self.h_range_SI[0]
                logger.debug(self.property_range_message(c, 'h'))

            elif c.h.val_SI > self.h_range_SI[1] and not c.h.val_set:
                c.h.val_SI = self.h_range_SI[1]
                logger.debug(self.property_range_message(c, 'h'))

            # temperature
            if c.T.val_set and not c.h.val_set:
                self.solve_check_temperature(c)

        # mass flow
        if c.m.val_SI <= self.m_range_SI[0] and not c.m.val_set:
            c.m.val_SI = self.m_range_SI[0]
            logger.debug(self.property_range_message(c, 'm'))

        elif c.m.val_SI >= self.m_range_SI[1] and not c.m.val_set:
            c.m.val_SI = self.m_range_SI[1]
            logger.debug(self.property_range_message(c, 'm'))

    def solve_check_temperature(self, c : con):
        r"""
        Check if temperature is within user specified limits.

        Parameters
        ----------
        c : tespy.connections.connection.Connection
            Connection to check fluid properties.
        """
        flow = c.get_flow()
        Tmin = max(
            [fp.Memorise.value_range[f][2] for
             f in flow[3].keys() if flow[3][f] > err]
        ) # why add 100 here?? + 100
        Tmax = min(
            [fp.Memorise.value_range[f][3] for
             f in flow[3].keys() if flow[3][f] > err]
        ) # why substract 100 here?? - 100

        # limiting Temperature of water if incompressible (only liquid)
        if fp.Memorise.is_incomp_mixture:
            if not ('HEOS' in fp.Memorise.back_end.values()) and ('Water' in fp.Memorise.back_end.keys()): 
                min(Tmax,fp.TminPsat(flow[1],'Water'))

        hmin = fp.h_mix_pT(flow, Tmin)
        hmax = fp.h_mix_pT(flow, Tmax)

        if c.h.val_SI < hmin:
            c.h.val_SI = hmin
            logger.debug(self.property_range_message(c, 'h'))

        if c.h.val_SI > hmax:
            c.h.val_SI = hmax
            logger.debug(self.property_range_message(c, 'h'))

    def solve_components(self):
        r"""
        Calculate the residual and derivatives of component equations.

        - Iterate through components in network to get residuals and
          derivatives.
        - Place residual values in residual value vector of the network.
        - Place partial derivatives in jacobian matrix of the network.
        """
        # fetch component equation residuals and component partial derivatives
        sum_eq = 0
        sum_c_var = 0
        for cp in self.comps['object']:

            indices = []
            for c in cp.conn_loc:
                start = c * self.num_conn_vars
                end = (c + 1) * self.num_conn_vars
                indices += [np.arange(start, end)]

            cp.solve(self.increment_filter[np.array(indices)])

            self.residual[sum_eq:sum_eq + cp.num_eq] = cp.residual
            deriv = cp.jacobian

            if deriv is not None:
                i = 0
                # place derivatives in jacobian matrix
                for loc in cp.conn_loc:
                    coll_s = loc * self.num_conn_vars
                    coll_e = (loc + 1) * self.num_conn_vars
                    self.jacobian[
                        sum_eq:sum_eq + cp.num_eq, coll_s:coll_e] = deriv[:, i]
                    i += 1

                # derivatives for custom variables
                for j in range(cp.num_vars):
                    coll = self.num_vars - self.num_comp_vars + sum_c_var
                    self.jacobian[sum_eq:sum_eq + cp.num_eq, coll] = (
                        deriv[:, i + j, :1].transpose()[0])
                    sum_c_var += 1

                sum_eq += cp.num_eq
            cp.it += 1

    def solve_user_defined_eq(self):
        """
        Calculate the residual and jacobian of user defined equations.

        - Iterate through user defined functions and calculate residual value
          and corresponding jacobian.
        - Place residual values in residual value vector of the network.
        - Place partial derivatives regarding connection parameters in jacobian
          matrix of the network.
        """
        row = self.num_comp_eq + self.num_conn_eq + self.num_bus_eq
        for ude in self.user_defined_eq.values():
            self.residual[row] = ude.func(ude)
            jacobian = ude.deriv(ude)
            for c, derivative in jacobian.items():
                col = c.conn_loc * self.num_conn_vars
                self.jacobian[row, col:col + self.num_conn_vars] = derivative
            row += 1

    def solve_connections(self):
        r"""
        Calculate the residual and derivatives of connection equations.

        - Iterate through connections in network to get residuals and
          derivatives.
        - Place residual values in residual value vector of the network.
        - Place partial derivatives in jacobian matrix of the network.

        Note
        ----
        **Equations**

        **mass flow, pressure and enthalpy**

        .. math::
            val = 0

        **temperatures**

        .. math::
            val = T_{j} - T \left( p_{j}, h_{j}, fluid_{j} \right)

        **volumetric flow**

        .. math::
            val = \dot{V}_{j} - v \left( p_{j}, h_{j} \right) \cdot \dot{m}_j

        **superheating or subcooling** *Works with pure fluids only!*

        .. math::
            val = T_{j} - td_{bp} - T_{bp}\left( p_{j}, fluid_{j} \right)

            \text{td: temperature difference, bp: boiling point}

        **vapour mass fraction** *Works with pure fluids only!*

        .. math::
            val = h_{j} - h \left( p_{j}, x_{j}, fluid_{j} \right)

        **Referenced values**

        **mass flow, pressure and enthalpy**

        .. math::
            val = x_{j} - x_{j,ref} \cdot a + b

        **temperatures**

        .. math::
            val = T \left( p_{j}, h_{j}, fluid_{j} \right) -
            T \left( p_{j}, h_{j}, fluid_{j} \right) \cdot a + b

        **Derivatives**

        **mass flow, pressure and enthalpy**

        .. math::

            J\left(\frac{\partial f_{i}}{\partial m_{j}}\right) = 1\\
            \text{for equation i, connection j}\\
            \text{pressure and enthalpy analogously}

        **temperatures**

        .. math::

            J\left(\frac{\partial f_{i}}{\partial p_{j}}\right) =
            -\frac{\partial T_{j}}{\partial p_{j}}\\
            J\left(\frac{\partial f_{i}}{\partial h_{j}}\right) =
            -\frac{\partial T_{j}}{\partial h_{j}}\\
            J\left(\frac{\partial f_{i}}{\partial fluid_{j,k}}\right) =
            - \frac{\partial T_{j}}{\partial fluid_{j,k}}

            \forall k \in \text{fluid components}\\
            \text{for equation i, connection j}

        **volumetric flow**

        .. math::

            J\left(\frac{\partial f_{i}}{\partial m_{j}}\right) =
            -v \left( p_{j}, h_{j} \right)\\
            J\left(\frac{\partial f_{i}}{\partial p_{j}}\right) =
            -\frac{\partial v_{j}}{\partial p_{j}} \cdot \dot{m}_j\\
            J\left(\frac{\partial f_{i}}{\partial h_{j}}\right) =
            -\frac{\partial v_{j}}{\partial h_{j}} \cdot \dot{m}_j\\

            \forall k \in \text{fluid components}\\
            \text{for equation i, connection j}

        **superheating or subcooling** *Works with pure fluids only!*

        .. math::

            J\left(\frac{\partial f_{i}}{\partial p_{j}}\right) =
            \frac{\partial T \left( p_{j}, h_{j}, fluid_{j} \right)}
            {\partial p_{j}} -
            \frac{\partial T_{bp} \left( p_{j}, fluid_{j} \right)}
            {\partial p_{j}} \\
            J\left(\frac{\partial f_{i}}{\partial h_{j}}\right) =
            \frac{\partial T \left( p_{j}, h_{j}, fluid_{j} \right)}
            {\partial h_{j}}\\

            \text{for equation i, connection j}\\
            \text{td: temperature difference, bp: boiling point}

        **vapour mass fraction** *Works with pure fluids only!*

        .. math::

            J\left(\frac{\partial f_{i}}{\partial p_{j}}\right) =
            -\frac{\partial h \left( p_{j}, x_{j}, fluid_{j} \right)}
            {\partial p_{j}}\\
            J\left(\frac{\partial f_{i}}{\partial h_{j}}\right) = 1\\
            \text{for equation i, connection j, x: vapour mass fraction}

        **Referenced values**

        **mass flow, pressure and enthalpy**

        .. math::
            J\left(\frac{\partial f_{i}}{\partial m_{j}}\right) = 1\\
            J\left(\frac{\partial f_{i}}{\partial m_{j,ref}}\right) = - a\\
            \text{for equation i, connection j}\\
            \text{pressure and enthalpy analogously}

        **temperatures**

        .. math::
            J\left(\frac{\partial f_{i}}{\partial p_{j}}\right) =
            \frac{dT_{j}}{dp_{j}}\\
            J\left(\frac{\partial f_{i}}{\partial h_{j}}\right) =
            \frac{dT_{j}}{dh_{j}}\\
            J\left(\frac{\partial f_{i}}{\partial fluid_{j,k}}\right) =
            \frac{dT_{j}}{dfluid_{j,k}}
            \; , \forall k \in \text{fluid components}\\
            J\left(\frac{\partial f_{i}}{\partial p_{j,ref}}\right) =
            \frac{dT_{j,ref}}{dp_{j,ref}} \cdot a \\
            J\left(\frac{\partial f_{i}}{\partial h_{j,ref}}\right) =
            \frac{dT_{j,ref}}{dh_{j,ref}} \cdot a \\
            J\left(\frac{\partial f_{i}}{\partial fluid_{j,k,ref}}\right) =
            \frac{dT_{j}}{dfluid_{j,k,ref}} \cdot a
            \; , \forall k \in \text{fluid components}\\
            \text{for equation i, connection j}
        """
        k = self.num_comp_eq
        primary_vars = {'m': 0, 'p': 1, 'h': 2}
        for c in self.conns['object']:
            flow = c.get_flow()
            col = c.conn_loc * self.num_conn_vars

            # referenced mass flow, pressure or enthalpy
            for var, pos in primary_vars.items():
                if c.get_attr(var).ref_set:
                    ref = c.get_attr(var).ref
                    ref_col = ref.obj.conn_loc * self.num_conn_vars
                    self.residual[k] = (
                        c.get_attr(var).val_SI - (
                            ref.obj.get_attr(var).val_SI * ref.factor +
                            ref.delta_SI))
                    self.jacobian[k, col + pos] = 1
                    self.jacobian[k, ref_col + pos] = -c.get_attr(var).ref.factor
                    k += 1

            # temperature
            if c.T.val_set:
                self.residual[k] = fp.T_mix_ph(
                    flow, T0=c.T.val_SI) - c.T.val_SI

                self.jacobian[k, col + 1] = (
                    fp.dT_mix_dph(flow, T0=c.T.val_SI))
                self.jacobian[k, col + 2] = (
                    fp.dT_mix_pdh(flow, T0=c.T.val_SI))
                if len(self.fluids) != 1:
                    col_s = c.conn_loc * self.num_conn_vars + 3
                    col_e = (c.conn_loc + 1) * self.num_conn_vars
                    if not all(self.increment_filter[col_s:col_e]):
                        self.jacobian[k, col_s:col_e] = fp.dT_mix_ph_dfluid(
                            flow, T0=c.T.val_SI)
                k += 1

            # referenced temperature
            if c.T.ref_set:
                ref = c.T.ref
                flow_ref = ref.obj.get_flow()
                ref_col = ref.obj.conn_loc * self.num_conn_vars
                self.residual[k] = fp.T_mix_ph(flow, T0=c.T.val_SI) - (
                    fp.T_mix_ph(flow_ref, T0=ref.obj.T.val_SI) *
                    ref.factor + ref.delta_SI)

                self.jacobian[k, col + 1] = (
                    fp.dT_mix_dph(flow, T0=c.T.val_SI))
                self.jacobian[k, col + 2] = (
                    fp.dT_mix_pdh(flow, T0=c.T.val_SI))

                self.jacobian[k, ref_col + 1] = -(
                    fp.dT_mix_dph(flow_ref, T0=ref.obj.T.val_SI) * ref.factor)
                self.jacobian[k, ref_col + 2] = -(
                    fp.dT_mix_pdh(flow_ref, T0=ref.obj.T.val_SI) * ref.factor)

                # dT / dFluid
                if len(self.fluids) != 1:
                    col_s = c.conn_loc * self.num_conn_vars + 3
                    col_e = (c.conn_loc + 1) * self.num_conn_vars
                    ref_col_s = ref.obj.conn_loc * self.num_conn_vars + 3
                    ref_col_e = (ref.obj.conn_loc + 1) * self.num_conn_vars
                    if not all(self.increment_filter[col_s:col_e]):
                        self.jacobian[k, col_s:col_e] = (
                            fp.dT_mix_ph_dfluid(flow, T0=c.T.val_SI))
                    if not all(self.increment_filter[ref_col_s:ref_col_e]):
                        self.jacobian[k, ref_col_s:ref_col_e] = -np.array([
                            fp.dT_mix_ph_dfluid(
                                flow_ref, T0=ref.obj.T.val_SI)])
                k += 1

            # saturated steam fraction
            if c.x.val_set:
                if (np.absolute(self.residual[k]) > err ** 2 or
                        self.iter % 2 == 0 or self.always_all_equations):
                    self.residual[k] = c.h.val_SI - (
                        fp.h_mix_pQ(flow, c.x.val_SI))
                if not self.increment_filter[col + 1]:
                    self.jacobian[k, col + 1] = -(
                        fp.dh_mix_dpQ(flow, c.x.val_SI))
                self.jacobian[k, col + 2] = 1
                k += 1

            # volumetric flow
            if c.v.val_set:
                if (np.absolute(self.residual[k]) > err ** 2 or
                        self.iter % 2 == 0 or self.always_all_equations):
                    self.residual[k] = (
                        fp.v_mix_ph(flow, T0=c.T.val_SI) * c.m.val_SI -
                        c.v.val_SI)
                self.jacobian[k, col] = fp.v_mix_ph(flow, T0=c.T.val_SI)
                self.jacobian[k, col + 1] = (
                    fp.dv_mix_dph(flow, T0=c.T.val_SI) * c.m.val_SI)
                self.jacobian[k, col + 2] = (
                    fp.dv_mix_pdh(flow, T0=c.T.val_SI) * c.m.val_SI)
                k += 1

            # referenced volumetric flow
            if c.v.ref_set:
                ref = c.v.ref
                flow_ref = ref.obj.get_flow()
                ref_col = ref.obj.conn_loc * self.num_conn_vars
                v = fp.v_mix_ph(flow, T0=c.T.val_SI)
                v_ref = fp.v_mix_ph(flow_ref, T0=ref.obj.T.val_SI)
                self.residual[k] = (
                    (v * c.m.val_SI)
                    - ((v_ref * ref.obj.m.val_SI) * ref.factor + ref.delta_SI)
                )

                self.jacobian[k, col] = v
                self.jacobian[k, col + 1] = (
                    fp.dv_mix_dph(flow, T0=c.T.val_SI) * c.m.val_SI
                )
                self.jacobian[k, col + 2] = (
                    fp.dv_mix_pdh(flow, T0=c.T.val_SI) * c.m.val_SI
                )

                self.jacobian[k, ref_col] = -v_ref * ref.factor
                self.jacobian[k, ref_col + 1] = -(
                    fp.dv_mix_dph(flow_ref, T0=ref.obj.T.val_SI)
                    * ref.factor * ref.obj.m.val_SI
                )
                self.jacobian[k, ref_col + 2] = -(
                    fp.dv_mix_pdh(flow_ref, T0=ref.obj.T.val_SI)
                    * ref.factor * ref.obj.m.val_SI
                )
                k += 1

            # temperature difference to boiling point
            if c.Td_bp.val_set:
                if (np.absolute(self.residual[k]) > err ** 2 or
                        self.iter % 2 == 0 or self.always_all_equations):
                    self.residual[k] = (
                        fp.T_mix_ph(flow, T0=c.T.val_SI) - c.Td_bp.val_SI -
                        fp.T_bp_p(flow))
                if not self.increment_filter[col + 1]:
                    self.jacobian[k, col + 1] = (
                        fp.dT_mix_dph(flow, T0=c.T.val_SI) - fp.dT_bp_dp(flow))
                if not self.increment_filter[col + 2]:
                    self.jacobian[k, col + 2] = fp.dT_mix_pdh(
                        flow, T0=c.T.val_SI)
                k += 1

            # fluid composition balance
            if c.fluid.balance:
                j = 0
                res = 1
                for f in self.fluids:
                    res -= c.fluid.val[f]
                    self.jacobian[k, c.conn_loc + 3 + j] = -1
                    j += 1

                self.residual[k] = res
                k += 1

        # equations and derivatives for specified primary variables are static
        if self.iter == 0:
            for c in self.conns['object']:
                col = c.conn_loc * self.num_conn_vars

                # specified mass flow, pressure and enthalpy
                for var, pos in primary_vars.items():
                    if c.get_attr(var).val_set:
                        self.residual[k] = 0
                        self.jacobian[k, col + pos] = 1
                        k += 1

                j = 0
                # specified fluid mass fraction
                for f in self.fluids:
                    if c.fluid.val_set[f]:
                        self.jacobian[k, col + 3 + j] = 1
                        k += 1
                    j += 1

    def solve_busses(self):
        r"""
        Calculate the equations and the partial derivatives for the busses.

        - Iterate through busses in network to get residuals and derivatives.
        - Place residual values in residual value vector of the network.
        - Place partial derivatives in jacobian matrix of the network.
        """
        row = self.num_comp_eq + self.num_conn_eq
        for bus in self.busses.values():
            if bus.P.is_set:
                P_res = 0
                for cp in bus.comps.index:

                    P_res -= cp.calc_bus_value(bus)
                    deriv = -cp.bus_deriv(bus)

                    j = 0
                    for loc in cp.conn_loc:
                        # start collumn index
                        coll_s = loc * self.num_conn_vars
                        # end collumn index
                        coll_e = (loc + 1) * self.num_conn_vars
                        self.jacobian[row, coll_s:coll_e] = deriv[:, j]
                        j += 1

                self.residual[row] = bus.P.val + P_res
                row += 1

    def postprocessing(self):
        r"""Calculate connection, bus and component parameters."""

        self.process_connections()
        self.process_components()
        self.process_busses()

        msg = 'Postprocessing complete.'
        logger.info(msg)

    def process_connections(self):
        """Process the Connection results."""
        for c in self.conns['object']:
            flow = c.get_flow()
            c.good_starting_values = True
            c.T.val_SI = fp.T_mix_ph(flow, T0=c.T.val_SI)
            fluid = hlp.single_fluid(c.fluid.val)
            if (fluid is None and
                    abs(
                        fp.h_mix_pT(flow, c.T.val_SI) - c.h.val_SI
                    ) > err ** .5):
                c.T.val_SI = np.nan
                c.vol.val_SI = np.nan
                c.v.val_SI = np.nan
                c.s.val_SI = np.nan
                msg = (
                    'Could not find a feasible value for mixture temperature '
                    'at connection ' + c.label + '. The values for '
                    'temperature, specific volume, volumetric flow and '
                    'entropy are set to nan.')
                logger.error(msg)

            else:
                c.vol.val_SI = fp.v_mix_ph(flow, T0=c.T.val_SI)
                c.v.val_SI = c.vol.val_SI * c.m.val_SI
                c.s.val_SI = fp.s_mix_ph(flow, T0=c.T.val_SI)
                if fluid is not None:
                    if not c.x.val_set:
                        c.x.val_SI = fp.Q_ph(c.p.val_SI, c.h.val_SI, fluid)
                    if not c.Td_bp.val_set:
                        c.Td_bp.val_SI = np.nan

            for prop in fpd.keys():
                c.get_attr(prop).val = hlp.convert_from_SI(
                    prop, c.get_attr(prop).val_SI, c.get_attr(prop).unit)

            c.m.val0 = c.m.val
            c.p.val0 = c.p.val
            c.h.val0 = c.h.val
            c.fluid.val0 = c.fluid.val.copy()

            self.results['Connection'].loc[c.label] = (
              [c.m.val, c.p.val, c.h.val, c.T.val, c.v.val, c.vol.val,
               c.s.val, c.x.val, c.Td_bp.val] + list(c.fluid.val.values()))

    def process_components(self):
        """Process the component results."""
        # components
        for cp in self.comps['object']:
            cp.calc_parameters()
            cp.check_parameter_bounds()

            key = cp.__class__.__name__
            for param in self.results[key].columns:
                p = cp.get_attr(param)
                if (p.func is not None or (p.func is None and p.is_set) or
                        p.is_result):
                    self.results[key].loc[cp.label, param] = p.val
                else:
                    self.results[key].loc[cp.label, param] = np.nan

    def process_busses(self):
        """Process the bus results."""
        # busses
        for b in self.busses.values():
            for cp in b.comps.index:
                # get components bus func value
                bus_val = cp.calc_bus_value(b)
                eff = cp.calc_bus_efficiency(b)
                cmp_val = cp.bus_func(b.comps.loc[cp])

                b.comps.loc[cp, 'char'].get_domain_errors(
                    cp.calc_bus_expr(b), cp.label)

                # save as reference value
                if self.mode == 'design':
                    if b.comps.loc[cp, 'base'] == 'component':
                        design_value = cmp_val
                    else:
                        design_value = bus_val

                    b.comps.loc[cp, 'P_ref'] = design_value

                else:
                    design_value = b.comps.loc[cp, 'P_ref']

                self.results[b.label].loc[cp.label] = (
                    [cmp_val, bus_val, eff, design_value])

            b.P.val = self.results[b.label]['bus value'].sum()

# %% printing and plotting

<<<<<<< HEAD
    def print_results(self, colored=True, colors={}, return_result=False):
        r"""Print the calculations results to prompt."""
        # Define colors for highlighting values in result table
=======
    def print_results(self, colored=True, colors=None, print_results=True):
        r"""Print the calculations results to prompt."""
        # Define colors for highlighting values in result table
        if colors is None:
            colors = {}
>>>>>>> 17232630
        result = ""
        coloring = {
            'end': '\033[0m',
            'set': '\033[94m',
            'err': '\033[31m',
            'var': '\033[32m'
        }
        coloring.update(colors)

        if not hasattr(self, 'results'):
            msg = (
                'It is not possible to print the results of a network, that '
                'has never been solved successfully. Results DataFrames are '
                'only available after a full simulation run is performed.')
            raise hlp.TESPyNetworkError(msg)

        for cp in self.comps['comp_type'].unique():
            df = self.results[cp].copy()

            # are there any parameters to print?
            if df.size > 0:
                cols = df.columns
                if len(cols) > 0:
                    for col in cols:
                        df[col] = df.apply(
                            self.print_components, axis=1,
                            args=(col, colored, coloring))

                    df.dropna(how='all', inplace=True)

                    if len(df) > 0:
                        # printout with tabulate
                        result += ('\n##### RESULTS (' + cp + ') #####\n')
                        result += (
                            tabulate(
                                df, headers='keys', tablefmt='psql',
                                floatfmt='.2e'
                            )
                        )

        # connection properties
        df = self.results['Connection'].loc[:, ['m', 'p', 'h', 'T']]
        for c in df.index:
            if not self.get_conn(c).printout:
                df.drop([c], axis=0, inplace=True)

            elif colored:
                conn = self.get_conn(c)
                for col in df.columns:
                    if conn.get_attr(col).val_set:
                        df.loc[c, col] = (
                            coloring['set'] + str(conn.get_attr(col).val) +
                            coloring['end'])

        if len(df) > 0:
            result += ('\n##### RESULTS (Connection) #####\n')
            result += (
                tabulate(df, headers='keys', tablefmt='psql', floatfmt='.3e')
            )

        for b in self.busses.values():
            if b.printout:
                df = self.results[b.label].loc[
                    :, ['component value', 'bus value', 'efficiency']]
                df.loc['total'] = df.sum()
                df.loc['total', 'efficiency'] = np.nan
                if colored and b.P.is_set:
                    df.loc['total', 'bus value'] = (
                        coloring['set'] + str(df.loc['total', 'bus value']) +
                        coloring['end'])
                result += ('##### RESULTS (Bus: ' + b.label + ') #####')
                result += (
                    tabulate(
                        df, headers='keys', tablefmt='psql',
                        floatfmt='.3e'
                    )
                )
<<<<<<< HEAD
        if return_result:
            return result
        else:
            print(result)
            return ''
=======
        if len(str(result)) > 0:
            logger.result(result)
            if print_results:
                print(result)
        return
>>>>>>> 17232630

    def print_components(self, c, *args):
        """
        Get the print values for the component data.

        Parameters
        ----------
        c : pandas.core.series.Series
            Series containing the component data.

        param : str
            Component parameter to print.

        colored : bool
            Color the printout.

        coloring : dict
            Coloring information for colored printout.

        Returns
        ----------
        value : str
            String representation of the value to print.
        """
        param, colored, coloring = args
        comp = self.get_comp(c.name)
        if comp.printout:
            # select parameter from results DataFrame
            val = c[param]
            if not colored:
                return str(val)
            # else part
            if (val < comp.get_attr(param).min_val - err or
                    val > comp.get_attr(param).max_val + err):
                return coloring['err'] + ' ' + str(val) + ' ' + coloring['end']
            if comp.get_attr(args[0]).is_var:
                return coloring['var'] + ' ' + str(val) + ' ' + coloring['end']
            if comp.get_attr(args[0]).is_set:
                return coloring['set'] + ' ' + str(val) + ' ' + coloring['end']
            return str(val)
        else:
            return np.nan

# %% saving

    def save(self, path, **kwargs):
        r"""
        Save the results to results files.

        Parameters
        ----------
        filename : str
            Path for the results.

        Note
        ----
        Results will be saved to path. The results contain:

        - network.json (network information)
        - connections.csv (connection information)
        - folder components containing .csv files for busses and
          characteristics as well as .csv files for all types of components
          within your network.
        """
        if path[-1] != '/' and path[-1] != '\\':
            path += '/'
        path = hlp.modify_path_os(path)

        logger.debug('Saving network to path %s.', path)
        # creat path, if non existent
        if not os.path.exists(path):
            os.makedirs(path)

        # create path for component folder if non existent
        path_comps = hlp.modify_path_os(path + 'components/')
        if not os.path.exists(path_comps):
            os.makedirs(path_comps)

        # save all network information
        self.save_network(path + 'network.json')
        self.save_connections(path + 'connections.csv')
        self.save_components(path_comps)
        self.save_busses(path_comps + 'bus.csv')
        self.save_characteristics(path_comps)

    def save_network(self, fn):
        r"""
        Save basic network configuration.

        Parameters
        ----------
        fn : str
            Path/filename for the network configuration file.
        """
        data = {}
        data['m_unit'] = self.m_unit
        data['m_range'] = list(self.m_range)
        data['p_unit'] = self.p_unit
        data['p_range'] = list(self.p_range)
        data['h_unit'] = self.h_unit
        data['h_range'] = list(self.h_range)
        data['T_unit'] = self.T_unit
        data['x_unit'] = self.x_unit
        data['v_unit'] = self.v_unit
        data['s_unit'] = self.s_unit
        data['fluids'] = self.fluids_backends

        with open(fn, 'w') as f:
            f.write(json.dumps(data, indent=4))

        logger.debug('Network information saved to %s.', fn)

    def save_connections(self, fn):
        r"""
        Save the connection properties.

        - Uses connections object id as row identifier and saves

            - connections source and target as well as
            - properties with references and
            - fluid vector (including user specification if structure is True).

        - Connections source and target are identified by its labels.

        Parameters
        ----------
        fn : str
            Path/filename for the file.
        """
        f = Network.get_props
        df = self.conns.copy()
        df.set_index('object', inplace=True)
        # connection id
        df['id'] = df.apply(Network.get_id, axis=1)
        cols = df.columns.tolist()
        df = df[cols[-1:] + cols[:-1]]

        # general connection parameters
        # source
        df['source'] = df.apply(f, axis=1, args=('source', 'label'))
        # target
        df['target'] = df.apply(f, axis=1, args=('target', 'label'))

        # design and offdesign properties
        cols = ['label', 'design', 'offdesign', 'design_path', 'local_design',
                'local_offdesign', 'label']

        for key in cols:
            df[key] = df.apply(f, axis=1, args=(key,))

        # fluid properties
        cols = ['m', 'p', 'h', 'T', 'x', 'v', 'Td_bp']
        for key in cols:
            # values and units
            df[key] = df.apply(f, axis=1, args=(key, 'val'))
            df[key + '_unit'] = df.apply(f, axis=1, args=(key, 'unit'))
            df[key + '0'] = df.apply(f, axis=1, args=(key, 'val0'))
            df[key + '_set'] = df.apply(f, axis=1, args=(key, 'val_set'))
            df[key + '_ref'] = df.apply(
                f, axis=1, args=(key, 'ref', 'obj',)).astype(str)
            df[key + '_ref'] = df[key + '_ref'].str.extract(
                r' at (.*?)>', expand=False)
            df[key + '_ref_f'] = df.apply(
                f, axis=1, args=(key, 'ref', 'factor',))
            df[key + '_ref_d'] = df.apply(
                f, axis=1, args=(key, 'ref', 'delta',))
            df[key + '_ref_set'] = df.apply(f, axis=1, args=(key, 'ref_set',))

        # state property
        key = 'state'
        df[key] = df.apply(f, axis=1, args=(key, 'val'))
        df[key + '_set'] = df.apply(f, axis=1, args=(key, 'is_set'))

        # fluid composition
        for val in self.fluids:
            # fluid mass fraction
            df[val] = df.apply(f, axis=1, args=('fluid', 'val', val))

            # fluid mass fraction parametrisation
            df[val + '0'] = df.apply(f, axis=1, args=('fluid', 'val0', val))
            df[val + '_set'] = df.apply(
                f, axis=1, args=('fluid', 'val_set', val))

        # fluid balance
        df['balance'] = df.apply(f, axis=1, args=('fluid', 'balance'))

        df.to_csv(fn, sep=';', decimal='.', index=False, na_rep='nan')
        logger.debug('Connection information saved to %s.', fn)

    def save_components(self, path):
        r"""
        Save the component properties.

        - Uses components labels as row identifier.
        - Writes:

            - component's incomming and outgoing connections (object id) and
            - component's parametrisation.

        Parameters
        ----------
        path : str
            Path/filename for the file.
        """
        busses = self.busses.values()
        # create / overwrite csv file

        df_comps = self.comps.copy()
        df_comps.set_index('object', inplace=True)

        # busses
        df_comps['busses'] = df_comps.apply(
            Network.get_busses, axis=1, args=(busses,))

        for var in ['param', 'P_ref', 'char', 'base']:
            df_comps['bus_' + var] = df_comps.apply(
                Network.get_bus_data, axis=1, args=(busses, var))

        pd.options.mode.chained_assignment = None
        f = Network.get_props
        for c in df_comps['comp_type'].unique():
            df = df_comps[df_comps['comp_type'] == c]

            # basic information
            cols = ['label', 'design', 'offdesign', 'design_path',
                    'local_design', 'local_offdesign']
            for col in cols:
                df[col] = df.apply(f, axis=1, args=(col,))

            # attributes
            for col, data in df.index[0].variables.items():
                # component characteristics container
                if isinstance(data, dc_cc) or isinstance(data, dc_cm):
                    df[col] = df.apply(
                        f, axis=1, args=(col, 'char_func')).astype(str)
                    df[col] = df[col].str.extract(r' at (.*?)>', expand=False)
                    df[col + '_set'] = df.apply(
                        f, axis=1, args=(col, 'is_set'))
                    df[col + '_param'] = df.apply(
                        f, axis=1, args=(col, 'param'))

                # component property container
                elif isinstance(data, dc_cp):
                    df[col] = df.apply(f, axis=1, args=(col, 'val'))
                    df[col + '_set'] = df.apply(
                        f, axis=1, args=(col, 'is_set'))
                    df[col + '_var'] = df.apply(
                        f, axis=1, args=(col, 'is_var'))

                # component property container
                elif isinstance(data, dc_simple):
                    df[col] = df.apply(f, axis=1, args=(col, 'val'))
                    df[col + '_set'] = df.apply(
                        f, axis=1, args=(col, 'is_set'))

                # component property container
                elif isinstance(data, dc_gcp):
                    df[col] = df.apply(f, axis=1, args=(col, 'method'))

            df.set_index('label', inplace=True)
            fn = path + c + '.csv'
            df.to_csv(fn, sep=';', decimal='.', index=True, na_rep='nan')
            logger.debug('Component information (%s) saved to %s.', c, fn)

    def save_busses(self, fn):
        r"""
        Save the bus properties.

        Parameters
        ----------
        fn : str
            Path/filename for the file.
        """
        if len(self.busses) > 0:
            df = pd.DataFrame(
                {'id': self.busses.values()}, index=self.busses.values(),
                dtype='object')
            df['label'] = df.apply(Network.get_props, axis=1, args=('label',))
            df['P'] = df.apply(Network.get_props, axis=1, args=('P', 'val'))
            df['P_set'] = df.apply(Network.get_props, axis=1,
                                   args=('P', 'is_set'))
            df.drop('id', axis=1, inplace=True)

            df.set_index('label', inplace=True)
            df.to_csv(fn, sep=';', decimal='.', index=True, na_rep='nan')
            logger.debug('Bus information saved to %s.', fn)

    def save_characteristics(self, path):
        r"""
        Save the characteristics.

        Parameters
        ----------
        fn : str
            Path/filename for the file.
        """
        # characteristic lines in components
        char_lines = []
        char_maps = []
        for c in self.comps['object']:
            for _col, data in c.variables.items():
                if isinstance(data, dc_cc):
                    char_lines += [data.char_func]
                elif isinstance(data, dc_cm):
                    char_maps += [data.char_func]

        # characteristic lines in busses
        for bus in self.busses.values():
            for c in bus.comps.index:
                ch = bus.comps.loc[c, 'char']
                if ch not in char_lines:
                    char_lines += [ch]

        # characteristic line export
        if len(char_lines) > 0:
            # get id and data
            df = pd.DataFrame(
                {'id': char_lines}, index=char_lines, dtype='object')
            df['id'] = df.apply(Network.get_id, axis=1)
            df['type'] = df.apply(Network.get_class_base, axis=1)

            cols = ['x', 'y', 'extrapolate']
            for val in cols:
                df[val] = df.apply(Network.get_props, axis=1, args=(val,))

            # write to char.csv
            fn = path + 'char_line.csv'
            df.to_csv(fn, sep=';', decimal='.', index=False, na_rep='nan')
            logger.debug('Characteristic line information saved to %s.', fn)

        if len(char_maps) > 0:
            # get id and data
            df = pd.DataFrame(
                {'id': char_maps}, index=char_maps, dtype='object')
            df['id'] = df.apply(Network.get_id, axis=1)
            df['type'] = df.apply(Network.get_class_base, axis=1)

            cols = ['x', 'y', 'z']
            for val in cols:
                df[val] = df.apply(Network.get_props, axis=1, args=(val,))

            # write to char_map.csv
            fn = path + 'char_map.csv'
            df.to_csv(fn, sep=';', decimal='.', index=False, na_rep='nan')
            logger.debug('Characteristic map information saved to %s.', fn)

    @staticmethod
    def get_id(c):
        """Return the id of the python object."""
        return str(c.name)[str(c.name).find(' at ') + 4:-1]

    @staticmethod
    def get_class_base(c):
        """Return the class name."""
        return c.name.__class__.__name__

    @staticmethod
    def get_props(c, *args):
        """Return properties."""
        if hasattr(c.name, args[0]):
            if (not isinstance(c.name.get_attr(args[0]), int) and
                    not isinstance(c.name.get_attr(args[0]), str) and
                    not isinstance(c.name.get_attr(args[0]), float) and
                    not isinstance(c.name.get_attr(args[0]), list) and
                    not isinstance(c.name.get_attr(args[0]), np.ndarray) and
                    not isinstance(c.name.get_attr(args[0]), con.Connection)):
                if len(args) == 1:
                    return c.name.get_attr(args[0])
                elif args[0] == 'fluid' and args[1] != 'balance':
                    return c.name.fluid.get_attr(args[1])[args[2]]
                elif args[1] == 'ref':
                    obj = c.name.get_attr(args[0]).get_attr(args[1])
                    if obj is not None:
                        return obj.get_attr(args[2])
                    else:
                        return np.nan
                else:
                    return c.name.get_attr(args[0]).get_attr(args[1])
            elif isinstance(c.name.get_attr(args[0]), np.ndarray):
                if len(c.name.get_attr(args[0]).shape) > 1:
                    return tuple(c.name.get_attr(args[0]).tolist())
                else:
                    return c.name.get_attr(args[0]).tolist()
            else:
                return c.name.get_attr(args[0])

    @staticmethod
    def get_busses(c, *args):
        """Return the list of busses a component is integrated in."""
        busses = []
        for bus in args[0]:
            if c.name in bus.comps.index:
                busses += [bus.label]
        return busses

    @staticmethod
    def get_bus_data(c, *args):
        """Return bus information of a component."""
        items = []
        if args[1] == 'char':
            for bus in args[0]:
                if c.name in bus.comps.index:
                    val = bus.comps.loc[c.name, args[1]]
                    items += [str(val)[str(val).find(' at ') + 4:-1]]

        else:
            for bus in args[0]:
                if c.name in bus.comps.index:
                    items += [bus.comps.loc[c.name, args[1]]]

        return items<|MERGE_RESOLUTION|>--- conflicted
+++ resolved
@@ -1552,11 +1552,7 @@
 
     def solve(self, mode, init_path=None, design_path=None,
               max_iter=50, min_iter=4, init_only=False, init_previous=True,
-<<<<<<< HEAD
-              use_cuda=False, always_all_equations=True, return_result=False):
-=======
               use_cuda=False, always_all_equations=True, print_results=True):
->>>>>>> 17232630
         r"""
         Solve the network.
 
@@ -1674,11 +1670,7 @@
         logger.info(msg)
 
         self.solve_determination()
-<<<<<<< HEAD
-        iter_result = self.solve_loop(return_result)
-=======
         self.solve_loop(print_results=print_results)
->>>>>>> 17232630
 
         if self.lin_dep:
             msg = (
@@ -1709,17 +1701,10 @@
             return
 
         msg = 'Calculation complete.'
-<<<<<<< HEAD
-        logging.info(msg)
-        return iter_result
-
-    def solve_loop(self, return_result=False):
-=======
         logger.info(msg)
         return
 
     def solve_loop(self, print_results=True):
->>>>>>> 17232630
         r"""Loop of the newton algorithm."""
 
         result = ""
@@ -1733,13 +1718,7 @@
         self.progress = True
 
         if self.iterinfo:
-<<<<<<< HEAD
-            result += self.print_iterinfo_head(return_result) + '\n'
-
-        for self.iter in range(self.max_iter):
-=======
             self.iterinfo_head(print_results)
->>>>>>> 17232630
 
         for count in range(self.max_iter):
             self.iter = count
@@ -1748,11 +1727,7 @@
             self.res = np.append(self.res, norm(self.residual))
 
             if self.iterinfo:
-<<<<<<< HEAD
-                result += self.print_iterinfo_body(return_result) + '\n'
-=======
                 self.iterinfo_body(print_results)
->>>>>>> 17232630
 
             if ((self.iter >= self.min_iter and self.res[-1] < err ** 0.5) or
                     self.lin_dep):
@@ -1766,25 +1741,15 @@
 
         self.end_time = time()
 
-<<<<<<< HEAD
-        result += self.print_iterinfo_tail(return_result) + '\n'
-=======
         if self.iterinfo:
             self.iterinfo_tail(print_results)
->>>>>>> 17232630
 
         if self.iter == self.max_iter - 1:
             msg = ('Reached maximum iteration count (' + str(self.max_iter) +
                    '), calculation stopped. Residual value is '
                    '{:.2e}'.format(norm(self.residual)))
-<<<<<<< HEAD
-            logging.warning(msg)
-        
-        return result
-=======
             logger.warning(msg)
         return
->>>>>>> 17232630
 
     def solve_determination(self):
         r"""Check, if the number of supplied parameters is sufficient."""
@@ -1843,30 +1808,6 @@
             logger.error(msg)
             raise hlp.TESPyNetworkError(msg)
 
-<<<<<<< HEAD
-    def print_iterinfo_head(self, return_result=False):
-        """Print head of convergence progress."""
-        if self.num_comp_vars == 0:
-            # iterinfo printout without any custom variables
-            msg = (
-                'iter\t| residual | massflow | pressure | enthalpy | fluid\n')
-            msg += '-' * 8 + '+----------' * 4 + '+' + '-' * 9
-
-        else:
-            # iterinfo printout with custom variables in network
-            msg = ('iter\t| residual | massflow | pressure | enthalpy | '
-                   'fluid    | custom\n')
-            msg += '-' * 8 + '+----------' * 5 + '+' + '-' * 9
-
-        if return_result:
-            logging.log(31, msg)
-            return msg
-        else:
-            print(msg)
-            return ''
-
-    def print_iterinfo_body(self, return_result=False):
-=======
     def iterinfo_head(self, print_results=True):
         """Print head of convergence progress."""
         # Start with defining the format here
@@ -1891,7 +1832,6 @@
         return
 
     def iterinfo_body(self, print_results=True):
->>>>>>> 17232630
         """Print convergence progress."""
         vec = self.increment[0:-(self.num_comp_vars + 1)]
         iter_str = str(self.iter + 1)
@@ -1921,46 +1861,6 @@
                 custom = '{:.2e}'.format(norm(
                     self.increment[-self.num_comp_vars:]))
             else:
-<<<<<<< HEAD
-                msg += '\t| ' + '{:.2e}'.format(norm(self.residual))
-            msg += ' |      nan' * 4
-            if self.num_comp_vars > 0:
-                msg += ' |      nan'
-        
-        if return_result:
-            logging.log(31, msg)
-            return msg
-        else:
-            print(msg)
-            return ''
-
-    def print_iterinfo_tail(self, return_result=False):
-        """Print tail of convergence progress."""
-        msg = (
-            'Total iterations: ' + str(self.iter + 1) + ', Calculation '
-            'time: ' + str(round(self.end_time - self.start_time, 1)) +
-            ' s, Iterations per second: ')
-        ips = 'inf'
-        if self.end_time != self.start_time:
-            ips = str(round(
-                (self.iter + 1) / (self.end_time - self.start_time), 2))
-        msg += ips
-        logging.debug(msg)
-
-        if self.iterinfo:
-            if self.num_comp_vars == 0:
-                result_msg = '-' * 8 + '+----------' * 4 + '+' + '-' * 9 + '\n' + msg
-            else:
-                result_msg = '-' * 8 + '+----------' * 5 + '+' + '-' * 9 + '\n' + msg
-
-            if return_result:
-                logging.log(31, result_msg)
-                return result_msg
-            else:
-                print(result_msg)
-                return ''
-        return ''
-=======
                 custom = ''
 
         progress_val = -1
@@ -2000,7 +1900,6 @@
         if print_results:
             print(msg)
         return
->>>>>>> 17232630
 
     def matrix_inversion(self):
         """Invert matrix of derivatives and caluclate increment."""
@@ -2781,17 +2680,11 @@
 
 # %% printing and plotting
 
-<<<<<<< HEAD
-    def print_results(self, colored=True, colors={}, return_result=False):
-        r"""Print the calculations results to prompt."""
-        # Define colors for highlighting values in result table
-=======
     def print_results(self, colored=True, colors=None, print_results=True):
         r"""Print the calculations results to prompt."""
         # Define colors for highlighting values in result table
         if colors is None:
             colors = {}
->>>>>>> 17232630
         result = ""
         coloring = {
             'end': '\033[0m',
@@ -2869,19 +2762,11 @@
                         floatfmt='.3e'
                     )
                 )
-<<<<<<< HEAD
-        if return_result:
-            return result
-        else:
-            print(result)
-            return ''
-=======
         if len(str(result)) > 0:
             logger.result(result)
             if print_results:
                 print(result)
         return
->>>>>>> 17232630
 
     def print_components(self, c, *args):
         """
